// Copyright 2016 The Netstack Authors. All rights reserved.
// Use of this source code is governed by a BSD-style
// license that can be found in the LICENSE file.

package stack

import (
	"strings"
	"sync"
	"sync/atomic"

	"github.com/FlowerWrong/netstack/ilist"
	"github.com/FlowerWrong/netstack/tcpip"
	"github.com/FlowerWrong/netstack/tcpip/buffer"
)

// NIC represents a "network interface card" to which the networking stack is
// attached.
type NIC struct {
	stack  *Stack
	id     tcpip.NICID
	name   string
	linkEP LinkEndpoint

	demux *transportDemuxer

	mu          sync.RWMutex
	spoofing    bool
	promiscuous bool
	primary     map[tcpip.NetworkProtocolNumber]*ilist.List
	endpoints   map[NetworkEndpointID]*referencedNetworkEndpoint
	subnets     []tcpip.Subnet

	hooked        bool
	hookedAddress tcpip.Address
	hookedPort    uint16
}

<<<<<<< HEAD
func newNIC(stack *Stack, id tcpip.NICID, ep LinkEndpoint, hooked bool, hookedAddress tcpip.Address, hookedPort uint16) *NIC {
	return &NIC{
		stack:         stack,
		id:            id,
		linkEP:        ep,
		demux:         newTransportDemuxer(stack),
		primary:       make(map[tcpip.NetworkProtocolNumber]*ilist.List),
		endpoints:     make(map[NetworkEndpointID]*referencedNetworkEndpoint),
		hooked:        hooked,
		hookedAddress: hookedAddress,
		hookedPort:    hookedPort,
=======
func newNIC(stack *Stack, id tcpip.NICID, name string, ep LinkEndpoint) *NIC {
	return &NIC{
		stack:     stack,
		id:        id,
		name:      name,
		linkEP:    ep,
		demux:     newTransportDemuxer(stack),
		primary:   make(map[tcpip.NetworkProtocolNumber]*ilist.List),
		endpoints: make(map[NetworkEndpointID]*referencedNetworkEndpoint),
>>>>>>> c6f7dcee
	}
}

// attachLinkEndpoint attaches the NIC to the endpoint, which will enable it
// to start delivering packets.
func (n *NIC) attachLinkEndpoint() {
	n.linkEP.Attach(n)
}

// setPromiscuousMode enables or disables promiscuous mode.
func (n *NIC) setPromiscuousMode(enable bool) {
	n.mu.Lock()
	n.promiscuous = enable
	n.mu.Unlock()
}

// setSpoofing enables or disables address spoofing.
func (n *NIC) setSpoofing(enable bool) {
	n.mu.Lock()
	n.spoofing = enable
	n.mu.Unlock()
}

// primaryEndpoint returns the primary endpoint of n for the given network
// protocol.
func (n *NIC) primaryEndpoint(protocol tcpip.NetworkProtocolNumber) *referencedNetworkEndpoint {
	n.mu.RLock()
	defer n.mu.RUnlock()

	list := n.primary[protocol]
	if list == nil {
		return nil
	}

	for e := list.Front(); e != nil; e = e.Next() {
		r := e.(*referencedNetworkEndpoint)
		if r.tryIncRef() {
			return r
		}
	}

	return nil
}

// findEndpoint finds the endpoint, if any, with the given address.
func (n *NIC) findEndpoint(protocol tcpip.NetworkProtocolNumber, address tcpip.Address) *referencedNetworkEndpoint {
	id := NetworkEndpointID{address}

	n.mu.RLock()
	ref := n.endpoints[id]
	if ref != nil && !ref.tryIncRef() {
		ref = nil
	}
	spoofing := n.spoofing
	n.mu.RUnlock()

	if ref != nil || !spoofing {
		return ref
	}

	// Try again with the lock in exclusive mode. If we still can't get the
	// endpoint, create a new "temporary" endpoint. It will only exist while
	// there's a route through it.
	n.mu.Lock()
	ref = n.endpoints[id]
	if ref == nil || !ref.tryIncRef() {
		ref, _ = n.addAddressLocked(protocol, address, true)
		if ref != nil {
			ref.holdsInsertRef = false
		}
	}
	n.mu.Unlock()
	return ref
}

func (n *NIC) addAddressLocked(protocol tcpip.NetworkProtocolNumber, addr tcpip.Address, replace bool) (*referencedNetworkEndpoint, *tcpip.Error) {
	netProto, ok := n.stack.networkProtocols[protocol]
	if !ok {
		return nil, tcpip.ErrUnknownProtocol
	}

	// Create the new network endpoint.
	ep, err := netProto.NewEndpoint(n.id, addr, n.stack, n, n.linkEP)
	if err != nil {
		return nil, err
	}

	id := *ep.ID()
	if ref, ok := n.endpoints[id]; ok {
		if !replace {
			return nil, tcpip.ErrDuplicateAddress
		}

		n.removeEndpointLocked(ref)
	}

	ref := &referencedNetworkEndpoint{
		refs:           1,
		ep:             ep,
		nic:            n,
		protocol:       protocol,
		holdsInsertRef: true,
	}

	// Set up cache if link address resolution exists for this protocol.
	if n.linkEP.Capabilities()&CapabilityResolutionRequired != 0 {
		if linkRes := n.stack.linkAddrResolvers[protocol]; linkRes != nil {
			ref.linkCache = n.stack
		}
	}

	n.endpoints[id] = ref

	l, ok := n.primary[protocol]
	if !ok {
		l = &ilist.List{}
		n.primary[protocol] = l
	}

	l.PushBack(ref)

	return ref, nil
}

// AddAddress adds a new address to n, so that it starts accepting packets
// targeted at the given address (and network protocol).
func (n *NIC) AddAddress(protocol tcpip.NetworkProtocolNumber, addr tcpip.Address) *tcpip.Error {
	// Add the endpoint.
	n.mu.Lock()
	_, err := n.addAddressLocked(protocol, addr, false)
	n.mu.Unlock()

	return err
}

// Addresses returns the addresses associated with this NIC.
func (n *NIC) Addresses() []tcpip.ProtocolAddress {
	n.mu.RLock()
	defer n.mu.RUnlock()
	addrs := make([]tcpip.ProtocolAddress, 0, len(n.endpoints))
	for nid, ep := range n.endpoints {
		addrs = append(addrs, tcpip.ProtocolAddress{
			Protocol: ep.protocol,
			Address:  nid.LocalAddress,
		})
	}
	return addrs
}

// AddSubnet adds a new subnet to n, so that it starts accepting packets
// targeted at the given address and network protocol.
func (n *NIC) AddSubnet(protocol tcpip.NetworkProtocolNumber, subnet tcpip.Subnet) {
	n.mu.Lock()
	n.subnets = append(n.subnets, subnet)
	n.mu.Unlock()
}

// Subnets returns the Subnets associated with this NIC.
func (n *NIC) Subnets() []tcpip.Subnet {
	n.mu.RLock()
	defer n.mu.RUnlock()
	sns := make([]tcpip.Subnet, 0, len(n.subnets)+len(n.endpoints))
	for nid := range n.endpoints {
		sn, err := tcpip.NewSubnet(nid.LocalAddress, tcpip.AddressMask(strings.Repeat("\xff", len(nid.LocalAddress))))
		if err != nil {
			// This should never happen as the mask has been carefully crafted to
			// match the address.
			panic("Invalid endpoint subnet: " + err.Error())
		}
		sns = append(sns, sn)
	}
	return append(sns, n.subnets...)
}

func (n *NIC) removeEndpointLocked(r *referencedNetworkEndpoint) {
	id := *r.ep.ID()

	// Nothing to do if the reference has already been replaced with a
	// different one.
	if n.endpoints[id] != r {
		return
	}

	if r.holdsInsertRef {
		panic("Reference count dropped to zero before being removed")
	}

	delete(n.endpoints, id)
	n.primary[r.protocol].Remove(r)
	r.ep.Close()
}

func (n *NIC) removeEndpoint(r *referencedNetworkEndpoint) {
	n.mu.Lock()
	n.removeEndpointLocked(r)
	n.mu.Unlock()
}

// RemoveAddress removes an address from n.
func (n *NIC) RemoveAddress(addr tcpip.Address) *tcpip.Error {
	n.mu.Lock()
	r := n.endpoints[NetworkEndpointID{addr}]
	if r == nil || !r.holdsInsertRef {
		n.mu.Unlock()
		return tcpip.ErrBadLocalAddress
	}

	r.holdsInsertRef = false
	n.mu.Unlock()

	r.decRef()

	return nil
}

// DeliverNetworkPacket finds the appropriate network protocol endpoint and
// hands the packet over for further processing. This function is called when
// the NIC receives a packet from the physical interface.
// Note that the ownership of the slice backing vv is retained by the caller.
// This rule applies only to the slice itself, not to the items of the slice;
// the ownership of the items is not retained by the caller.
func (n *NIC) DeliverNetworkPacket(linkEP LinkEndpoint, remoteLinkAddr tcpip.LinkAddress, protocol tcpip.NetworkProtocolNumber, vv *buffer.VectorisedView) {
	netProto, ok := n.stack.networkProtocols[protocol]
	if !ok {
		atomic.AddUint64(&n.stack.stats.UnknownProtocolRcvdPackets, 1)
		return
	}

	if len(vv.First()) < netProto.MinimumPacketSize() {
		atomic.AddUint64(&n.stack.stats.MalformedRcvdPackets, 1)
		return
	}

	src, dst := netProto.ParseAddresses(vv.First())
	var id NetworkEndpointID
	if n.hooked {
		id = NetworkEndpointID{n.hookedAddress}
	} else {
		id = NetworkEndpointID{dst}
	}

	n.mu.RLock()
	ref := n.endpoints[id]
	if ref != nil && !ref.tryIncRef() {
		ref = nil
	}
	promiscuous := n.promiscuous
	subnets := n.subnets
	n.mu.RUnlock()

	if ref == nil {
		// Check if the packet is for a subnet this NIC cares about.
		if !promiscuous {
			for _, sn := range subnets {
				if sn.Contains(dst) {
					promiscuous = true
					break
				}
			}
		}
		if promiscuous {
			// Try again with the lock in exclusive mode. If we still can't
			// get the endpoint, create a new "temporary" one. It will only
			// exist while there's a route through it.
			n.mu.Lock()
			ref = n.endpoints[id]
			if ref == nil || !ref.tryIncRef() {
				ref, _ = n.addAddressLocked(protocol, dst, true)
				if ref != nil {
					ref.holdsInsertRef = false
				}
			}
			n.mu.Unlock()
		}
	}

	if ref == nil {
		atomic.AddUint64(&n.stack.stats.UnknownNetworkEndpointRcvdPackets, 1)
		return
	}

	r := makeRoute(protocol, dst, src, ref)
	r.LocalLinkAddress = linkEP.LinkAddress()
	r.RemoteLinkAddress = remoteLinkAddr
	ref.ep.HandlePacket(&r, vv)
	ref.decRef()
}

// DeliverTransportPacket delivers the packets to the appropriate transport
// protocol endpoint.
func (n *NIC) DeliverTransportPacket(r *Route, protocol tcpip.TransportProtocolNumber, vv *buffer.VectorisedView) {
	state, ok := n.stack.transportProtocols[protocol]
	if !ok {
		atomic.AddUint64(&n.stack.stats.UnknownProtocolRcvdPackets, 1)
		return
	}

	transProto := state.proto
	if len(vv.First()) < transProto.MinimumPacketSize() {
		atomic.AddUint64(&n.stack.stats.MalformedRcvdPackets, 1)
		return
	}

	srcPort, dstPort, err := transProto.ParsePorts(vv.First())
	if err != nil {
		atomic.AddUint64(&n.stack.stats.MalformedRcvdPackets, 1)
		return
	}

	id := TransportEndpointID{dstPort, r.LocalAddress, srcPort, r.RemoteAddress}
	if n.demux.deliverPacket(r, protocol, vv, id, n.hookedPort) {
		return
	}
	if n.stack.demux.deliverPacket(r, protocol, vv, id, n.hookedPort) {
		return
	}

	// Try to deliver to per-stack default handler.
	if state.defaultHandler != nil {
		if state.defaultHandler(r, id, vv) {
			return
		}
	}

	// We could not find an appropriate destination for this packet, so
	// deliver it to the global handler.
	if !transProto.HandleUnknownDestinationPacket(r, id, vv) {
		atomic.AddUint64(&n.stack.stats.MalformedRcvdPackets, 1)
	}
}

// DeliverTransportControlPacket delivers control packets to the appropriate
// transport protocol endpoint.
func (n *NIC) DeliverTransportControlPacket(local, remote tcpip.Address, net tcpip.NetworkProtocolNumber, trans tcpip.TransportProtocolNumber, typ ControlType, extra uint32, vv *buffer.VectorisedView) {
	state, ok := n.stack.transportProtocols[trans]
	if !ok {
		return
	}

	transProto := state.proto

	// ICMPv4 only guarantees that 8 bytes of the transport protocol will
	// be present in the payload. We know that the ports are within the
	// first 8 bytes for all known transport protocols.
	if len(vv.First()) < 8 {
		return
	}

	srcPort, dstPort, err := transProto.ParsePorts(vv.First())
	if err != nil {
		return
	}

	id := TransportEndpointID{srcPort, local, dstPort, remote}
	if n.demux.deliverControlPacket(net, trans, typ, extra, vv, id) {
		return
	}
	if n.stack.demux.deliverControlPacket(net, trans, typ, extra, vv, id) {
		return
	}
}

// ID returns the identifier of n.
func (n *NIC) ID() tcpip.NICID {
	return n.id
}

type referencedNetworkEndpoint struct {
	ilist.Entry
	refs     int32
	ep       NetworkEndpoint
	nic      *NIC
	protocol tcpip.NetworkProtocolNumber

	// linkCache is set if link address resolution is enabled for this
	// protocol. Set to nil otherwise.
	linkCache LinkAddressCache

	// holdsInsertRef is protected by the NIC's mutex. It indicates whether
	// the reference count is biased by 1 due to the insertion of the
	// endpoint. It is reset to false when RemoveAddress is called on the
	// NIC.
	holdsInsertRef bool
}

// decRef decrements the ref count and cleans up the endpoint once it reaches
// zero.
func (r *referencedNetworkEndpoint) decRef() {
	if atomic.AddInt32(&r.refs, -1) == 0 {
		r.nic.removeEndpoint(r)
	}
}

// incRef increments the ref count. It must only be called when the caller is
// known to be holding a reference to the endpoint, otherwise tryIncRef should
// be used.
func (r *referencedNetworkEndpoint) incRef() {
	atomic.AddInt32(&r.refs, 1)
}

// tryIncRef attempts to increment the ref count from n to n+1, but only if n is
// not zero. That is, it will increment the count if the endpoint is still
// alive, and do nothing if it has already been clean up.
func (r *referencedNetworkEndpoint) tryIncRef() bool {
	for {
		v := atomic.LoadInt32(&r.refs)
		if v == 0 {
			return false
		}

		if atomic.CompareAndSwapInt32(&r.refs, v, v+1) {
			return true
		}
	}
}<|MERGE_RESOLUTION|>--- conflicted
+++ resolved
@@ -36,11 +36,11 @@
 	hookedPort    uint16
 }
 
-<<<<<<< HEAD
-func newNIC(stack *Stack, id tcpip.NICID, ep LinkEndpoint, hooked bool, hookedAddress tcpip.Address, hookedPort uint16) *NIC {
+func newNIC(stack *Stack, id tcpip.NICID, name string, ep LinkEndpoint, hooked bool, hookedAddress tcpip.Address, hookedPort uint16) *NIC {
 	return &NIC{
 		stack:         stack,
 		id:            id,
+		name:          name,
 		linkEP:        ep,
 		demux:         newTransportDemuxer(stack),
 		primary:       make(map[tcpip.NetworkProtocolNumber]*ilist.List),
@@ -48,17 +48,6 @@
 		hooked:        hooked,
 		hookedAddress: hookedAddress,
 		hookedPort:    hookedPort,
-=======
-func newNIC(stack *Stack, id tcpip.NICID, name string, ep LinkEndpoint) *NIC {
-	return &NIC{
-		stack:     stack,
-		id:        id,
-		name:      name,
-		linkEP:    ep,
-		demux:     newTransportDemuxer(stack),
-		primary:   make(map[tcpip.NetworkProtocolNumber]*ilist.List),
-		endpoints: make(map[NetworkEndpointID]*referencedNetworkEndpoint),
->>>>>>> c6f7dcee
 	}
 }
 
@@ -413,10 +402,10 @@
 	}
 
 	id := TransportEndpointID{srcPort, local, dstPort, remote}
-	if n.demux.deliverControlPacket(net, trans, typ, extra, vv, id) {
-		return
-	}
-	if n.stack.demux.deliverControlPacket(net, trans, typ, extra, vv, id) {
+	if n.demux.deliverControlPacket(net, trans, typ, extra, vv, id, n.hookedPort) {
+		return
+	}
+	if n.stack.demux.deliverControlPacket(net, trans, typ, extra, vv, id, n.hookedPort) {
 		return
 	}
 }
