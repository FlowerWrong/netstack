// Copyright 2018 Google LLC
//
// Licensed under the Apache License, Version 2.0 (the "License");
// you may not use this file except in compliance with the License.
// You may obtain a copy of the License at
//
//     http://www.apache.org/licenses/LICENSE-2.0
//
// Unless required by applicable law or agreed to in writing, software
// distributed under the License is distributed on an "AS IS" BASIS,
// WITHOUT WARRANTIES OR CONDITIONS OF ANY KIND, either express or implied.
// See the License for the specific language governing permissions and
// limitations under the License.

package stack

import (
	"strings"
	"sync"
	"sync/atomic"

	"github.com/FlowerWrong/netstack/ilist"
	"github.com/FlowerWrong/netstack/tcpip"
	"github.com/FlowerWrong/netstack/tcpip/buffer"
	"github.com/FlowerWrong/netstack/tcpip/header"
)

// NIC represents a "network interface card" to which the networking stack is
// attached.
type NIC struct {
	stack    *Stack
	id       tcpip.NICID
	name     string
	linkEP   LinkEndpoint
	loopback bool

	demux *transportDemuxer

	mu          sync.RWMutex
	spoofing    bool
	promiscuous bool
	primary     map[tcpip.NetworkProtocolNumber]*ilist.List
	endpoints   map[NetworkEndpointID]*referencedNetworkEndpoint
	subnets     []tcpip.Subnet

<<<<<<< HEAD
	hooked        bool
	hookedAddress tcpip.Address
	hookedPort    uint16
=======
	stats NICStats
}

// NICStats includes transmitted and received stats.
type NICStats struct {
	Tx DirectionStats
	Rx DirectionStats
}

// DirectionStats includes packet and byte counts.
type DirectionStats struct {
	Packets *tcpip.StatCounter
	Bytes   *tcpip.StatCounter
>>>>>>> dae287b0
}

// PrimaryEndpointBehavior is an enumeration of an endpoint's primacy behavior.
type PrimaryEndpointBehavior int

const (
	// CanBePrimaryEndpoint indicates the endpoint can be used as a primary
	// endpoint for new connections with no local address. This is the
	// default when calling NIC.AddAddress.
	CanBePrimaryEndpoint PrimaryEndpointBehavior = iota

	// FirstPrimaryEndpoint indicates the endpoint should be the first
	// primary endpoint considered. If there are multiple endpoints with
	// this behavior, the most recently-added one will be first.
	FirstPrimaryEndpoint

	// NeverPrimaryEndpoint indicates the endpoint should never be a
	// primary endpoint.
	NeverPrimaryEndpoint
)

<<<<<<< HEAD
func newNIC(stack *Stack, id tcpip.NICID, name string, ep LinkEndpoint, hooked bool, hookedAddress tcpip.Address, hookedPort uint16) *NIC {
	return &NIC{
		stack:         stack,
		id:            id,
		name:          name,
		linkEP:        ep,
		demux:         newTransportDemuxer(stack),
		primary:       make(map[tcpip.NetworkProtocolNumber]*ilist.List),
		endpoints:     make(map[NetworkEndpointID]*referencedNetworkEndpoint),
		hooked:        hooked,
		hookedAddress: hookedAddress,
		hookedPort:    hookedPort,
=======
func newNIC(stack *Stack, id tcpip.NICID, name string, ep LinkEndpoint, loopback bool) *NIC {
	return &NIC{
		stack:     stack,
		id:        id,
		name:      name,
		linkEP:    ep,
		loopback:  loopback,
		demux:     newTransportDemuxer(stack),
		primary:   make(map[tcpip.NetworkProtocolNumber]*ilist.List),
		endpoints: make(map[NetworkEndpointID]*referencedNetworkEndpoint),
		stats: NICStats{
			Tx: DirectionStats{
				Packets: &tcpip.StatCounter{},
				Bytes:   &tcpip.StatCounter{},
			},
			Rx: DirectionStats{
				Packets: &tcpip.StatCounter{},
				Bytes:   &tcpip.StatCounter{},
			},
		},
>>>>>>> dae287b0
	}
}

// attachLinkEndpoint attaches the NIC to the endpoint, which will enable it
// to start delivering packets.
func (n *NIC) attachLinkEndpoint() {
	n.linkEP.Attach(n)
}

// setPromiscuousMode enables or disables promiscuous mode.
func (n *NIC) setPromiscuousMode(enable bool) {
	n.mu.Lock()
	n.promiscuous = enable
	n.mu.Unlock()
}

func (n *NIC) isPromiscuousMode() bool {
	n.mu.RLock()
	rv := n.promiscuous
	n.mu.RUnlock()
	return rv
}

// setSpoofing enables or disables address spoofing.
func (n *NIC) setSpoofing(enable bool) {
	n.mu.Lock()
	n.spoofing = enable
	n.mu.Unlock()
}

func (n *NIC) getMainNICAddress(protocol tcpip.NetworkProtocolNumber) (tcpip.Address, tcpip.Subnet, *tcpip.Error) {
	n.mu.RLock()
	defer n.mu.RUnlock()

	var r *referencedNetworkEndpoint

	// Check for a primary endpoint.
	if list, ok := n.primary[protocol]; ok {
		for e := list.Front(); e != nil; e = e.Next() {
			ref := e.(*referencedNetworkEndpoint)
			if ref.holdsInsertRef && ref.tryIncRef() {
				r = ref
				break
			}
		}

	}

	if r == nil {
		return "", tcpip.Subnet{}, tcpip.ErrNoLinkAddress
	}

	address := r.ep.ID().LocalAddress
	r.decRef()

	// Find the least-constrained matching subnet for the address, if one
	// exists, and return it.
	var subnet tcpip.Subnet
	for _, s := range n.subnets {
		if s.Contains(address) && !subnet.Contains(s.ID()) {
			subnet = s
		}
	}
	return address, subnet, nil
}

// primaryEndpoint returns the primary endpoint of n for the given network
// protocol.
func (n *NIC) primaryEndpoint(protocol tcpip.NetworkProtocolNumber) *referencedNetworkEndpoint {
	n.mu.RLock()
	defer n.mu.RUnlock()

	list := n.primary[protocol]
	if list == nil {
		return nil
	}

	for e := list.Front(); e != nil; e = e.Next() {
		r := e.(*referencedNetworkEndpoint)
		// TODO: allow broadcast address when SO_BROADCAST is set.
		switch r.ep.ID().LocalAddress {
		case header.IPv4Broadcast, header.IPv4Any:
			continue
		}
		if r.tryIncRef() {
			return r
		}
	}

	return nil
}

// findEndpoint finds the endpoint, if any, with the given address.
func (n *NIC) findEndpoint(protocol tcpip.NetworkProtocolNumber, address tcpip.Address, peb PrimaryEndpointBehavior) *referencedNetworkEndpoint {
	id := NetworkEndpointID{address}

	n.mu.RLock()
	ref := n.endpoints[id]
	if ref != nil && !ref.tryIncRef() {
		ref = nil
	}
	spoofing := n.spoofing
	n.mu.RUnlock()

	if ref != nil || !spoofing {
		return ref
	}

	// Try again with the lock in exclusive mode. If we still can't get the
	// endpoint, create a new "temporary" endpoint. It will only exist while
	// there's a route through it.
	n.mu.Lock()
	ref = n.endpoints[id]
	if ref == nil || !ref.tryIncRef() {
		ref, _ = n.addAddressLocked(protocol, address, peb, true)
		if ref != nil {
			ref.holdsInsertRef = false
		}
	}
	n.mu.Unlock()
	return ref
}

func (n *NIC) addAddressLocked(protocol tcpip.NetworkProtocolNumber, addr tcpip.Address, peb PrimaryEndpointBehavior, replace bool) (*referencedNetworkEndpoint, *tcpip.Error) {
	netProto, ok := n.stack.networkProtocols[protocol]
	if !ok {
		return nil, tcpip.ErrUnknownProtocol
	}

	// Create the new network endpoint.
	ep, err := netProto.NewEndpoint(n.id, addr, n.stack, n, n.linkEP)
	if err != nil {
		return nil, err
	}

	id := *ep.ID()
	if ref, ok := n.endpoints[id]; ok {
		if !replace {
			return nil, tcpip.ErrDuplicateAddress
		}

		n.removeEndpointLocked(ref)
	}

	ref := &referencedNetworkEndpoint{
		refs:           1,
		ep:             ep,
		nic:            n,
		protocol:       protocol,
		holdsInsertRef: true,
	}

	// Set up cache if link address resolution exists for this protocol.
	if n.linkEP.Capabilities()&CapabilityResolutionRequired != 0 {
		if _, ok := n.stack.linkAddrResolvers[protocol]; ok {
			ref.linkCache = n.stack
		}
	}

	n.endpoints[id] = ref

	l, ok := n.primary[protocol]
	if !ok {
		l = &ilist.List{}
		n.primary[protocol] = l
	}

	switch peb {
	case CanBePrimaryEndpoint:
		l.PushBack(ref)
	case FirstPrimaryEndpoint:
		l.PushFront(ref)
	}

	return ref, nil
}

// AddAddress adds a new address to n, so that it starts accepting packets
// targeted at the given address (and network protocol).
func (n *NIC) AddAddress(protocol tcpip.NetworkProtocolNumber, addr tcpip.Address) *tcpip.Error {
	return n.AddAddressWithOptions(protocol, addr, CanBePrimaryEndpoint)
}

// AddAddressWithOptions is the same as AddAddress, but allows you to specify
// whether the new endpoint can be primary or not.
func (n *NIC) AddAddressWithOptions(protocol tcpip.NetworkProtocolNumber, addr tcpip.Address, peb PrimaryEndpointBehavior) *tcpip.Error {
	// Add the endpoint.
	n.mu.Lock()
	_, err := n.addAddressLocked(protocol, addr, peb, false)
	n.mu.Unlock()

	return err
}

// Addresses returns the addresses associated with this NIC.
func (n *NIC) Addresses() []tcpip.ProtocolAddress {
	n.mu.RLock()
	defer n.mu.RUnlock()
	addrs := make([]tcpip.ProtocolAddress, 0, len(n.endpoints))
	for nid, ep := range n.endpoints {
		addrs = append(addrs, tcpip.ProtocolAddress{
			Protocol: ep.protocol,
			Address:  nid.LocalAddress,
		})
	}
	return addrs
}

// AddSubnet adds a new subnet to n, so that it starts accepting packets
// targeted at the given address and network protocol.
func (n *NIC) AddSubnet(protocol tcpip.NetworkProtocolNumber, subnet tcpip.Subnet) {
	n.mu.Lock()
	n.subnets = append(n.subnets, subnet)
	n.mu.Unlock()
}

// RemoveSubnet removes the given subnet from n.
func (n *NIC) RemoveSubnet(subnet tcpip.Subnet) {
	n.mu.Lock()

	// Use the same underlying array.
	tmp := n.subnets[:0]
	for _, sub := range n.subnets {
		if sub != subnet {
			tmp = append(tmp, sub)
		}
	}
	n.subnets = tmp

	n.mu.Unlock()
}

// ContainsSubnet reports whether this NIC contains the given subnet.
func (n *NIC) ContainsSubnet(subnet tcpip.Subnet) bool {
	for _, s := range n.Subnets() {
		if s == subnet {
			return true
		}
	}
	return false
}

// Subnets returns the Subnets associated with this NIC.
func (n *NIC) Subnets() []tcpip.Subnet {
	n.mu.RLock()
	defer n.mu.RUnlock()
	sns := make([]tcpip.Subnet, 0, len(n.subnets)+len(n.endpoints))
	for nid := range n.endpoints {
		sn, err := tcpip.NewSubnet(nid.LocalAddress, tcpip.AddressMask(strings.Repeat("\xff", len(nid.LocalAddress))))
		if err != nil {
			// This should never happen as the mask has been carefully crafted to
			// match the address.
			panic("Invalid endpoint subnet: " + err.Error())
		}
		sns = append(sns, sn)
	}
	return append(sns, n.subnets...)
}

func (n *NIC) removeEndpointLocked(r *referencedNetworkEndpoint) {
	id := *r.ep.ID()

	// Nothing to do if the reference has already been replaced with a
	// different one.
	if n.endpoints[id] != r {
		return
	}

	if r.holdsInsertRef {
		panic("Reference count dropped to zero before being removed")
	}

	delete(n.endpoints, id)
	wasInList := r.Next() != nil || r.Prev() != nil || r == n.primary[r.protocol].Front()
	if wasInList {
		n.primary[r.protocol].Remove(r)
	}

	r.ep.Close()
}

func (n *NIC) removeEndpoint(r *referencedNetworkEndpoint) {
	n.mu.Lock()
	n.removeEndpointLocked(r)
	n.mu.Unlock()
}

// RemoveAddress removes an address from n.
func (n *NIC) RemoveAddress(addr tcpip.Address) *tcpip.Error {
	n.mu.Lock()
	r := n.endpoints[NetworkEndpointID{addr}]
	if r == nil || !r.holdsInsertRef {
		n.mu.Unlock()
		return tcpip.ErrBadLocalAddress
	}

	r.holdsInsertRef = false
	n.mu.Unlock()

	r.decRef()

	return nil
}

// DeliverNetworkPacket finds the appropriate network protocol endpoint and
// hands the packet over for further processing. This function is called when
// the NIC receives a packet from the physical interface.
// Note that the ownership of the slice backing vv is retained by the caller.
// This rule applies only to the slice itself, not to the items of the slice;
// the ownership of the items is not retained by the caller.
func (n *NIC) DeliverNetworkPacket(linkEP LinkEndpoint, remote, _ tcpip.LinkAddress, protocol tcpip.NetworkProtocolNumber, vv buffer.VectorisedView) {
	n.stats.Rx.Packets.Increment()
	n.stats.Rx.Bytes.IncrementBy(uint64(vv.Size()))

	netProto, ok := n.stack.networkProtocols[protocol]
	if !ok {
		n.stack.stats.UnknownProtocolRcvdPackets.Increment()
		return
	}

	if netProto.Number() == header.IPv4ProtocolNumber || netProto.Number() == header.IPv6ProtocolNumber {
		n.stack.stats.IP.PacketsReceived.Increment()
	}

	if len(vv.First()) < netProto.MinimumPacketSize() {
		n.stack.stats.MalformedRcvdPackets.Increment()
		return
	}

	src, dst := netProto.ParseAddresses(vv.First())

	// If the packet is destined to the IPv4 Broadcast address, then make a
	// route to each IPv4 network endpoint and let each endpoint handle the
	// packet.
	if dst == header.IPv4Broadcast {
		// n.endpoints is mutex protected so acquire lock.
		n.mu.RLock()
		for _, ref := range n.endpoints {
			if ref.protocol == header.IPv4ProtocolNumber && ref.tryIncRef() {
				r := makeRoute(protocol, dst, src, linkEP.LinkAddress(), ref, false /* handleLocal */, false /* multicastLoop */)
				r.RemoteLinkAddress = remote
				ref.ep.HandlePacket(&r, vv)
				ref.decRef()
			}
		}
		n.mu.RUnlock()
		return
	}

	if ref := n.getRef(protocol, dst); ref != nil {
		r := makeRoute(protocol, dst, src, linkEP.LinkAddress(), ref, false /* handleLocal */, false /* multicastLoop */)
		r.RemoteLinkAddress = remote
		ref.ep.HandlePacket(&r, vv)
		ref.decRef()
		return
	}

	// This NIC doesn't care about the packet. Find a NIC that cares about the
	// packet and forward it to the NIC.
	//
	// TODO: Should we be forwarding the packet even if promiscuous?
	if n.stack.Forwarding() {
		r, err := n.stack.FindRoute(0, "", dst, protocol, false /* multicastLoop */)
		if err != nil {
			n.stack.stats.IP.InvalidAddressesReceived.Increment()
			return
		}
		defer r.Release()

		r.LocalLinkAddress = n.linkEP.LinkAddress()
		r.RemoteLinkAddress = remote

		// Found a NIC.
		n := r.ref.nic
		n.mu.RLock()
		ref, ok := n.endpoints[NetworkEndpointID{dst}]
		n.mu.RUnlock()
		if ok && ref.tryIncRef() {
			r.RemoteAddress = src
			// TODO: Update the source NIC as well.
			ref.ep.HandlePacket(&r, vv)
			ref.decRef()
		} else {
			// n doesn't have a destination endpoint.
			// Send the packet out of n.
			hdr := buffer.NewPrependableFromView(vv.First())
			vv.RemoveFirst()

			// TODO: use route.WritePacket.
			if err := n.linkEP.WritePacket(&r, nil /* gso */, hdr, vv, protocol); err != nil {
				r.Stats().IP.OutgoingPacketErrors.Increment()
			} else {
				n.stats.Tx.Packets.Increment()
				n.stats.Tx.Bytes.IncrementBy(uint64(hdr.UsedLength() + vv.Size()))
			}
		}
		return
	}

	n.stack.stats.IP.InvalidAddressesReceived.Increment()
}

func (n *NIC) getRef(protocol tcpip.NetworkProtocolNumber, dst tcpip.Address) *referencedNetworkEndpoint {
	// id := NetworkEndpointID{dst}
	var id NetworkEndpointID
	if n.hooked {
		id = NetworkEndpointID{n.hookedAddress}
	} else {
		id = NetworkEndpointID{dst}
	}

	n.mu.RLock()
	if ref, ok := n.endpoints[id]; ok && ref.tryIncRef() {
		n.mu.RUnlock()
		return ref
	}

	promiscuous := n.promiscuous
	// Check if the packet is for a subnet this NIC cares about.
	if !promiscuous {
		for _, sn := range n.subnets {
			if sn.Contains(dst) {
				promiscuous = true
				break
			}
		}
	}
	n.mu.RUnlock()
	if promiscuous {
		// Try again with the lock in exclusive mode. If we still can't
		// get the endpoint, create a new "temporary" one. It will only
		// exist while there's a route through it.
		n.mu.Lock()
		if ref, ok := n.endpoints[id]; ok && ref.tryIncRef() {
			n.mu.Unlock()
			return ref
		}
		ref, err := n.addAddressLocked(protocol, dst, CanBePrimaryEndpoint, true)
		n.mu.Unlock()
		if err == nil {
			ref.holdsInsertRef = false
			return ref
		}
	}

	return nil
}

// DeliverTransportPacket delivers the packets to the appropriate transport
// protocol endpoint.
func (n *NIC) DeliverTransportPacket(r *Route, protocol tcpip.TransportProtocolNumber, netHeader buffer.View, vv buffer.VectorisedView) {
	state, ok := n.stack.transportProtocols[protocol]
	if !ok {
		n.stack.stats.UnknownProtocolRcvdPackets.Increment()
		return
	}

	transProto := state.proto
	if len(vv.First()) < transProto.MinimumPacketSize() {
		n.stack.stats.MalformedRcvdPackets.Increment()
		return
	}

	srcPort, dstPort, err := transProto.ParsePorts(vv.First())
	if err != nil {
		n.stack.stats.MalformedRcvdPackets.Increment()
		return
	}

	id := TransportEndpointID{dstPort, r.LocalAddress, srcPort, r.RemoteAddress}
<<<<<<< HEAD
	if n.demux.deliverPacket(r, protocol, vv, id, n.hookedPort) {
		return
	}
	if n.stack.demux.deliverPacket(r, protocol, vv, id, n.hookedPort) {
=======
	if n.demux.deliverPacket(r, protocol, netHeader, vv, id) {
		return
	}
	if n.stack.demux.deliverPacket(r, protocol, netHeader, vv, id) {
>>>>>>> dae287b0
		return
	}

	// Try to deliver to per-stack default handler.
	if state.defaultHandler != nil {
		if state.defaultHandler(r, id, netHeader, vv) {
			return
		}
	}

	// We could not find an appropriate destination for this packet, so
	// deliver it to the global handler.
	if !transProto.HandleUnknownDestinationPacket(r, id, vv) {
		n.stack.stats.MalformedRcvdPackets.Increment()
	}
}

// DeliverTransportControlPacket delivers control packets to the appropriate
// transport protocol endpoint.
func (n *NIC) DeliverTransportControlPacket(local, remote tcpip.Address, net tcpip.NetworkProtocolNumber, trans tcpip.TransportProtocolNumber, typ ControlType, extra uint32, vv buffer.VectorisedView) {
	state, ok := n.stack.transportProtocols[trans]
	if !ok {
		return
	}

	transProto := state.proto

	// ICMPv4 only guarantees that 8 bytes of the transport protocol will
	// be present in the payload. We know that the ports are within the
	// first 8 bytes for all known transport protocols.
	if len(vv.First()) < 8 {
		return
	}

	srcPort, dstPort, err := transProto.ParsePorts(vv.First())
	if err != nil {
		return
	}

	id := TransportEndpointID{srcPort, local, dstPort, remote}
	if n.demux.deliverControlPacket(net, trans, typ, extra, vv, id, n.hookedPort) {
		return
	}
	if n.stack.demux.deliverControlPacket(net, trans, typ, extra, vv, id, n.hookedPort) {
		return
	}
}

// ID returns the identifier of n.
func (n *NIC) ID() tcpip.NICID {
	return n.id
}

type referencedNetworkEndpoint struct {
	ilist.Entry
	refs     int32
	ep       NetworkEndpoint
	nic      *NIC
	protocol tcpip.NetworkProtocolNumber

	// linkCache is set if link address resolution is enabled for this
	// protocol. Set to nil otherwise.
	linkCache LinkAddressCache

	// holdsInsertRef is protected by the NIC's mutex. It indicates whether
	// the reference count is biased by 1 due to the insertion of the
	// endpoint. It is reset to false when RemoveAddress is called on the
	// NIC.
	holdsInsertRef bool
}

// decRef decrements the ref count and cleans up the endpoint once it reaches
// zero.
func (r *referencedNetworkEndpoint) decRef() {
	if atomic.AddInt32(&r.refs, -1) == 0 {
		r.nic.removeEndpoint(r)
	}
}

// incRef increments the ref count. It must only be called when the caller is
// known to be holding a reference to the endpoint, otherwise tryIncRef should
// be used.
func (r *referencedNetworkEndpoint) incRef() {
	atomic.AddInt32(&r.refs, 1)
}

// tryIncRef attempts to increment the ref count from n to n+1, but only if n is
// not zero. That is, it will increment the count if the endpoint is still
// alive, and do nothing if it has already been clean up.
func (r *referencedNetworkEndpoint) tryIncRef() bool {
	for {
		v := atomic.LoadInt32(&r.refs)
		if v == 0 {
			return false
		}

		if atomic.CompareAndSwapInt32(&r.refs, v, v+1) {
			return true
		}
	}
}<|MERGE_RESOLUTION|>--- conflicted
+++ resolved
@@ -42,13 +42,11 @@
 	primary     map[tcpip.NetworkProtocolNumber]*ilist.List
 	endpoints   map[NetworkEndpointID]*referencedNetworkEndpoint
 	subnets     []tcpip.Subnet
-
-<<<<<<< HEAD
+	stats       NICStats
+
 	hooked        bool
 	hookedAddress tcpip.Address
 	hookedPort    uint16
-=======
-	stats NICStats
 }
 
 // NICStats includes transmitted and received stats.
@@ -61,7 +59,6 @@
 type DirectionStats struct {
 	Packets *tcpip.StatCounter
 	Bytes   *tcpip.StatCounter
->>>>>>> dae287b0
 }
 
 // PrimaryEndpointBehavior is an enumeration of an endpoint's primacy behavior.
@@ -83,21 +80,7 @@
 	NeverPrimaryEndpoint
 )
 
-<<<<<<< HEAD
-func newNIC(stack *Stack, id tcpip.NICID, name string, ep LinkEndpoint, hooked bool, hookedAddress tcpip.Address, hookedPort uint16) *NIC {
-	return &NIC{
-		stack:         stack,
-		id:            id,
-		name:          name,
-		linkEP:        ep,
-		demux:         newTransportDemuxer(stack),
-		primary:       make(map[tcpip.NetworkProtocolNumber]*ilist.List),
-		endpoints:     make(map[NetworkEndpointID]*referencedNetworkEndpoint),
-		hooked:        hooked,
-		hookedAddress: hookedAddress,
-		hookedPort:    hookedPort,
-=======
-func newNIC(stack *Stack, id tcpip.NICID, name string, ep LinkEndpoint, loopback bool) *NIC {
+func newNIC(stack *Stack, id tcpip.NICID, name string, ep LinkEndpoint, loopback bool, hooked bool, hookedAddress tcpip.Address, hookedPort uint16) *NIC {
 	return &NIC{
 		stack:     stack,
 		id:        id,
@@ -117,7 +100,9 @@
 				Bytes:   &tcpip.StatCounter{},
 			},
 		},
->>>>>>> dae287b0
+		hooked:        hooked,
+		hookedAddress: hookedAddress,
+		hookedPort:    hookedPort,
 	}
 }
 
@@ -588,17 +573,10 @@
 	}
 
 	id := TransportEndpointID{dstPort, r.LocalAddress, srcPort, r.RemoteAddress}
-<<<<<<< HEAD
-	if n.demux.deliverPacket(r, protocol, vv, id, n.hookedPort) {
-		return
-	}
-	if n.stack.demux.deliverPacket(r, protocol, vv, id, n.hookedPort) {
-=======
-	if n.demux.deliverPacket(r, protocol, netHeader, vv, id) {
-		return
-	}
-	if n.stack.demux.deliverPacket(r, protocol, netHeader, vv, id) {
->>>>>>> dae287b0
+	if n.demux.deliverPacket(r, protocol, netHeader, vv, id, n.hookedPort) {
+		return
+	}
+	if n.stack.demux.deliverPacket(r, protocol, netHeader, vv, id, n.hookedPort) {
 		return
 	}
 
