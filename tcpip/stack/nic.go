// Copyright 2018 Google Inc.
//
// Licensed under the Apache License, Version 2.0 (the "License");
// you may not use this file except in compliance with the License.
// You may obtain a copy of the License at
//
//     http://www.apache.org/licenses/LICENSE-2.0
//
// Unless required by applicable law or agreed to in writing, software
// distributed under the License is distributed on an "AS IS" BASIS,
// WITHOUT WARRANTIES OR CONDITIONS OF ANY KIND, either express or implied.
// See the License for the specific language governing permissions and
// limitations under the License.

package stack

import (
	"strings"
	"sync"
	"sync/atomic"

	"github.com/FlowerWrong/netstack/ilist"
	"github.com/FlowerWrong/netstack/tcpip"
	"github.com/FlowerWrong/netstack/tcpip/buffer"
	"github.com/FlowerWrong/netstack/tcpip/header"
)

// NIC represents a "network interface card" to which the networking stack is
// attached.
type NIC struct {
	stack  *Stack
	id     tcpip.NICID
	name   string
	linkEP LinkEndpoint

	demux *transportDemuxer

	mu          sync.RWMutex
	spoofing    bool
	promiscuous bool
	primary     map[tcpip.NetworkProtocolNumber]*ilist.List
	endpoints   map[NetworkEndpointID]*referencedNetworkEndpoint
	subnets     []tcpip.Subnet

	hooked        bool
	hookedAddress tcpip.Address
	hookedPort    uint16
}

<<<<<<< HEAD
func newNIC(stack *Stack, id tcpip.NICID, name string, ep LinkEndpoint, hooked bool, hookedAddress tcpip.Address, hookedPort uint16) *NIC {
=======
// PrimaryEndpointBehavior is an enumeration of an endpoint's primacy behavior.
type PrimaryEndpointBehavior int

const (
	// CanBePrimaryEndpoint indicates the endpoint can be used as a primary
	// endpoint for new connections with no local address. This is the
	// default when calling NIC.AddAddress.
	CanBePrimaryEndpoint PrimaryEndpointBehavior = iota

	// FirstPrimaryEndpoint indicates the endpoint should be the first
	// primary endpoint considered. If there are multiple endpoints with
	// this behavior, the most recently-added one will be first.
	FirstPrimaryEndpoint

	// NeverPrimaryEndpoint indicates the endpoint should never be a
	// primary endpoint.
	NeverPrimaryEndpoint
)

func newNIC(stack *Stack, id tcpip.NICID, name string, ep LinkEndpoint) *NIC {
>>>>>>> 754c001d
	return &NIC{
		stack:         stack,
		id:            id,
		name:          name,
		linkEP:        ep,
		demux:         newTransportDemuxer(stack),
		primary:       make(map[tcpip.NetworkProtocolNumber]*ilist.List),
		endpoints:     make(map[NetworkEndpointID]*referencedNetworkEndpoint),
		hooked:        hooked,
		hookedAddress: hookedAddress,
		hookedPort:    hookedPort,
	}
}

// attachLinkEndpoint attaches the NIC to the endpoint, which will enable it
// to start delivering packets.
func (n *NIC) attachLinkEndpoint() {
	n.linkEP.Attach(n)
}

// setPromiscuousMode enables or disables promiscuous mode.
func (n *NIC) setPromiscuousMode(enable bool) {
	n.mu.Lock()
	n.promiscuous = enable
	n.mu.Unlock()
}

func (n *NIC) isPromiscuousMode() bool {
	n.mu.RLock()
	rv := n.promiscuous
	n.mu.RUnlock()
	return rv
}

// setSpoofing enables or disables address spoofing.
func (n *NIC) setSpoofing(enable bool) {
	n.mu.Lock()
	n.spoofing = enable
	n.mu.Unlock()
}

func (n *NIC) getMainNICAddress(protocol tcpip.NetworkProtocolNumber) (tcpip.Address, tcpip.Subnet, *tcpip.Error) {
	n.mu.RLock()
	defer n.mu.RUnlock()

	var r *referencedNetworkEndpoint

	// Check for a primary endpoint.
	if list, ok := n.primary[protocol]; ok {
		for e := list.Front(); e != nil; e = e.Next() {
			ref := e.(*referencedNetworkEndpoint)
			if ref.holdsInsertRef && ref.tryIncRef() {
				r = ref
				break
			}
		}

	}

	// If no primary endpoints then check for other endpoints.
	if r == nil {
		for _, ref := range n.endpoints {
			if ref.holdsInsertRef && ref.tryIncRef() {
				r = ref
				break
			}
		}
	}

	if r == nil {
		return "", tcpip.Subnet{}, tcpip.ErrNoLinkAddress
	}

	address := r.ep.ID().LocalAddress
	r.decRef()

	// Find the least-constrained matching subnet for the address, if one
	// exists, and return it.
	var subnet tcpip.Subnet
	for _, s := range n.subnets {
		if s.Contains(address) && !subnet.Contains(s.ID()) {
			subnet = s
		}
	}
	return address, subnet, nil
}

// primaryEndpoint returns the primary endpoint of n for the given network
// protocol.
func (n *NIC) primaryEndpoint(protocol tcpip.NetworkProtocolNumber) *referencedNetworkEndpoint {
	n.mu.RLock()
	defer n.mu.RUnlock()

	list := n.primary[protocol]
	if list == nil {
		return nil
	}

	for e := list.Front(); e != nil; e = e.Next() {
		r := e.(*referencedNetworkEndpoint)
		// TODO: allow broadcast address when SO_BROADCAST is set.
		switch r.ep.ID().LocalAddress {
		case header.IPv4Broadcast, header.IPv4Any:
			continue
		}
		if r.tryIncRef() {
			return r
		}
	}

	return nil
}

// findEndpoint finds the endpoint, if any, with the given address.
func (n *NIC) findEndpoint(protocol tcpip.NetworkProtocolNumber, address tcpip.Address, peb PrimaryEndpointBehavior) *referencedNetworkEndpoint {
	id := NetworkEndpointID{address}

	n.mu.RLock()
	ref := n.endpoints[id]
	if ref != nil && !ref.tryIncRef() {
		ref = nil
	}
	spoofing := n.spoofing
	n.mu.RUnlock()

	if ref != nil || !spoofing {
		return ref
	}

	// Try again with the lock in exclusive mode. If we still can't get the
	// endpoint, create a new "temporary" endpoint. It will only exist while
	// there's a route through it.
	n.mu.Lock()
	ref = n.endpoints[id]
	if ref == nil || !ref.tryIncRef() {
		ref, _ = n.addAddressLocked(protocol, address, peb, true)
		if ref != nil {
			ref.holdsInsertRef = false
		}
	}
	n.mu.Unlock()
	return ref
}

func (n *NIC) addAddressLocked(protocol tcpip.NetworkProtocolNumber, addr tcpip.Address, peb PrimaryEndpointBehavior, replace bool) (*referencedNetworkEndpoint, *tcpip.Error) {
	netProto, ok := n.stack.networkProtocols[protocol]
	if !ok {
		return nil, tcpip.ErrUnknownProtocol
	}

	// Create the new network endpoint.
	ep, err := netProto.NewEndpoint(n.id, addr, n.stack, n, n.linkEP)
	if err != nil {
		return nil, err
	}

	id := *ep.ID()
	if ref, ok := n.endpoints[id]; ok {
		if !replace {
			return nil, tcpip.ErrDuplicateAddress
		}

		n.removeEndpointLocked(ref)
	}

	ref := &referencedNetworkEndpoint{
		refs:           1,
		ep:             ep,
		nic:            n,
		protocol:       protocol,
		holdsInsertRef: true,
	}

	// Set up cache if link address resolution exists for this protocol.
	if n.linkEP.Capabilities()&CapabilityResolutionRequired != 0 {
		if _, ok := n.stack.linkAddrResolvers[protocol]; ok {
			ref.linkCache = n.stack
		}
	}

	n.endpoints[id] = ref

	l, ok := n.primary[protocol]
	if !ok {
		l = &ilist.List{}
		n.primary[protocol] = l
	}

	switch peb {
	case CanBePrimaryEndpoint:
		l.PushBack(ref)
	case FirstPrimaryEndpoint:
		l.PushFront(ref)
	}

	return ref, nil
}

// AddAddress adds a new address to n, so that it starts accepting packets
// targeted at the given address (and network protocol).
func (n *NIC) AddAddress(protocol tcpip.NetworkProtocolNumber, addr tcpip.Address) *tcpip.Error {
	return n.AddAddressWithOptions(protocol, addr, CanBePrimaryEndpoint)
}

// AddAddressWithOptions is the same as AddAddress, but allows you to specify
// whether the new endpoint can be primary or not.
func (n *NIC) AddAddressWithOptions(protocol tcpip.NetworkProtocolNumber, addr tcpip.Address, peb PrimaryEndpointBehavior) *tcpip.Error {
	// Add the endpoint.
	n.mu.Lock()
	_, err := n.addAddressLocked(protocol, addr, peb, false)
	n.mu.Unlock()

	return err
}

// Addresses returns the addresses associated with this NIC.
func (n *NIC) Addresses() []tcpip.ProtocolAddress {
	n.mu.RLock()
	defer n.mu.RUnlock()
	addrs := make([]tcpip.ProtocolAddress, 0, len(n.endpoints))
	for nid, ep := range n.endpoints {
		addrs = append(addrs, tcpip.ProtocolAddress{
			Protocol: ep.protocol,
			Address:  nid.LocalAddress,
		})
	}
	return addrs
}

// AddSubnet adds a new subnet to n, so that it starts accepting packets
// targeted at the given address and network protocol.
func (n *NIC) AddSubnet(protocol tcpip.NetworkProtocolNumber, subnet tcpip.Subnet) {
	n.mu.Lock()
	n.subnets = append(n.subnets, subnet)
	n.mu.Unlock()
}

// RemoveSubnet removes the given subnet from n.
func (n *NIC) RemoveSubnet(subnet tcpip.Subnet) {
	n.mu.Lock()

	// Use the same underlying array.
	tmp := n.subnets[:0]
	for _, sub := range n.subnets {
		if sub != subnet {
			tmp = append(tmp, sub)
		}
	}
	n.subnets = tmp

	n.mu.Unlock()
}

// ContainsSubnet reports whether this NIC contains the given subnet.
func (n *NIC) ContainsSubnet(subnet tcpip.Subnet) bool {
	for _, s := range n.Subnets() {
		if s == subnet {
			return true
		}
	}
	return false
}

// Subnets returns the Subnets associated with this NIC.
func (n *NIC) Subnets() []tcpip.Subnet {
	n.mu.RLock()
	defer n.mu.RUnlock()
	sns := make([]tcpip.Subnet, 0, len(n.subnets)+len(n.endpoints))
	for nid := range n.endpoints {
		sn, err := tcpip.NewSubnet(nid.LocalAddress, tcpip.AddressMask(strings.Repeat("\xff", len(nid.LocalAddress))))
		if err != nil {
			// This should never happen as the mask has been carefully crafted to
			// match the address.
			panic("Invalid endpoint subnet: " + err.Error())
		}
		sns = append(sns, sn)
	}
	return append(sns, n.subnets...)
}

func (n *NIC) removeEndpointLocked(r *referencedNetworkEndpoint) {
	id := *r.ep.ID()

	// Nothing to do if the reference has already been replaced with a
	// different one.
	if n.endpoints[id] != r {
		return
	}

	if r.holdsInsertRef {
		panic("Reference count dropped to zero before being removed")
	}

	delete(n.endpoints, id)
	wasInList := r.Next() != nil || r.Prev() != nil || r == n.primary[r.protocol].Front()
	if wasInList {
		n.primary[r.protocol].Remove(r)
	}

	r.ep.Close()
}

func (n *NIC) removeEndpoint(r *referencedNetworkEndpoint) {
	n.mu.Lock()
	n.removeEndpointLocked(r)
	n.mu.Unlock()
}

// RemoveAddress removes an address from n.
func (n *NIC) RemoveAddress(addr tcpip.Address) *tcpip.Error {
	n.mu.Lock()
	r := n.endpoints[NetworkEndpointID{addr}]
	if r == nil || !r.holdsInsertRef {
		n.mu.Unlock()
		return tcpip.ErrBadLocalAddress
	}

	r.holdsInsertRef = false
	n.mu.Unlock()

	r.decRef()

	return nil
}

// DeliverNetworkPacket finds the appropriate network protocol endpoint and
// hands the packet over for further processing. This function is called when
// the NIC receives a packet from the physical interface.
// Note that the ownership of the slice backing vv is retained by the caller.
// This rule applies only to the slice itself, not to the items of the slice;
// the ownership of the items is not retained by the caller.
func (n *NIC) DeliverNetworkPacket(linkEP LinkEndpoint, remoteLinkAddr, localLinkAddr tcpip.LinkAddress, protocol tcpip.NetworkProtocolNumber, vv buffer.VectorisedView) {
	netProto, ok := n.stack.networkProtocols[protocol]
	if !ok {
		n.stack.stats.UnknownProtocolRcvdPackets.Increment()
		return
	}

	if netProto.Number() == header.IPv4ProtocolNumber || netProto.Number() == header.IPv6ProtocolNumber {
		n.stack.stats.IP.PacketsReceived.Increment()
	}

	if len(vv.First()) < netProto.MinimumPacketSize() {
		n.stack.stats.MalformedRcvdPackets.Increment()
		return
	}

	src, dst := netProto.ParseAddresses(vv.First())
<<<<<<< HEAD
	var id NetworkEndpointID
	if n.hooked {
		id = NetworkEndpointID{n.hookedAddress}
	} else {
		id = NetworkEndpointID{dst}
	}
=======
>>>>>>> 754c001d

	if ref := n.getRef(protocol, dst); ref != nil {
		r := makeRoute(protocol, dst, src, linkEP.LinkAddress(), ref)
		r.RemoteLinkAddress = remoteLinkAddr
		ref.ep.HandlePacket(&r, vv)
		ref.decRef()
		return
	}

	// This NIC doesn't care about the packet. Find a NIC that cares about the
	// packet and forward it to the NIC.
	//
	// TODO: Should we be forwarding the packet even if promiscuous?
	if n.stack.Forwarding() {
		r, err := n.stack.FindRoute(0, "", dst, protocol)
		if err != nil {
			n.stack.stats.IP.InvalidAddressesReceived.Increment()
			return
		}
		defer r.Release()

		r.LocalLinkAddress = n.linkEP.LinkAddress()
		r.RemoteLinkAddress = remoteLinkAddr

		// Found a NIC.
		n := r.ref.nic
		n.mu.RLock()
		ref, ok := n.endpoints[NetworkEndpointID{dst}]
		n.mu.RUnlock()
		if ok && ref.tryIncRef() {
			ref.ep.HandlePacket(&r, vv)
			ref.decRef()
		} else {
			// n doesn't have a destination endpoint.
			// Send the packet out of n.
			hdr := buffer.NewPrependableFromView(vv.First())
			vv.RemoveFirst()
			n.linkEP.WritePacket(&r, hdr, vv, protocol)
		}
		return
	}

	n.stack.stats.IP.InvalidAddressesReceived.Increment()
}

func (n *NIC) getRef(protocol tcpip.NetworkProtocolNumber, dst tcpip.Address) *referencedNetworkEndpoint {
	id := NetworkEndpointID{dst}

	n.mu.RLock()
	if ref, ok := n.endpoints[id]; ok && ref.tryIncRef() {
		n.mu.RUnlock()
		return ref
	}

	promiscuous := n.promiscuous
	// Check if the packet is for a subnet this NIC cares about.
	if !promiscuous {
		for _, sn := range n.subnets {
			if sn.Contains(dst) {
				promiscuous = true
				break
			}
		}
	}
	n.mu.RUnlock()
	if promiscuous {
		// Try again with the lock in exclusive mode. If we still can't
		// get the endpoint, create a new "temporary" one. It will only
		// exist while there's a route through it.
		n.mu.Lock()
		if ref, ok := n.endpoints[id]; ok && ref.tryIncRef() {
			n.mu.Unlock()
			return ref
		}
		ref, err := n.addAddressLocked(protocol, dst, CanBePrimaryEndpoint, true)
		n.mu.Unlock()
		if err == nil {
			ref.holdsInsertRef = false
			return ref
		}
	}

	return nil
}

// DeliverTransportPacket delivers the packets to the appropriate transport
// protocol endpoint.
func (n *NIC) DeliverTransportPacket(r *Route, protocol tcpip.TransportProtocolNumber, vv buffer.VectorisedView) {
	state, ok := n.stack.transportProtocols[protocol]
	if !ok {
		n.stack.stats.UnknownProtocolRcvdPackets.Increment()
		return
	}

	transProto := state.proto
	if len(vv.First()) < transProto.MinimumPacketSize() {
		n.stack.stats.MalformedRcvdPackets.Increment()
		return
	}

	srcPort, dstPort, err := transProto.ParsePorts(vv.First())
	if err != nil {
		n.stack.stats.MalformedRcvdPackets.Increment()
		return
	}

	id := TransportEndpointID{dstPort, r.LocalAddress, srcPort, r.RemoteAddress}
	if n.demux.deliverPacket(r, protocol, vv, id, n.hookedPort) {
		return
	}
	if n.stack.demux.deliverPacket(r, protocol, vv, id, n.hookedPort) {
		return
	}

	// Try to deliver to per-stack default handler.
	if state.defaultHandler != nil {
		if state.defaultHandler(r, id, vv) {
			return
		}
	}

	// We could not find an appropriate destination for this packet, so
	// deliver it to the global handler.
	if !transProto.HandleUnknownDestinationPacket(r, id, vv) {
		n.stack.stats.MalformedRcvdPackets.Increment()
	}
}

// DeliverTransportControlPacket delivers control packets to the appropriate
// transport protocol endpoint.
func (n *NIC) DeliverTransportControlPacket(local, remote tcpip.Address, net tcpip.NetworkProtocolNumber, trans tcpip.TransportProtocolNumber, typ ControlType, extra uint32, vv buffer.VectorisedView) {
	state, ok := n.stack.transportProtocols[trans]
	if !ok {
		return
	}

	transProto := state.proto

	// ICMPv4 only guarantees that 8 bytes of the transport protocol will
	// be present in the payload. We know that the ports are within the
	// first 8 bytes for all known transport protocols.
	if len(vv.First()) < 8 {
		return
	}

	srcPort, dstPort, err := transProto.ParsePorts(vv.First())
	if err != nil {
		return
	}

	id := TransportEndpointID{srcPort, local, dstPort, remote}
	if n.demux.deliverControlPacket(net, trans, typ, extra, vv, id, n.hookedPort) {
		return
	}
	if n.stack.demux.deliverControlPacket(net, trans, typ, extra, vv, id, n.hookedPort) {
		return
	}
}

// ID returns the identifier of n.
func (n *NIC) ID() tcpip.NICID {
	return n.id
}

type referencedNetworkEndpoint struct {
	ilist.Entry
	refs     int32
	ep       NetworkEndpoint
	nic      *NIC
	protocol tcpip.NetworkProtocolNumber

	// linkCache is set if link address resolution is enabled for this
	// protocol. Set to nil otherwise.
	linkCache LinkAddressCache

	// holdsInsertRef is protected by the NIC's mutex. It indicates whether
	// the reference count is biased by 1 due to the insertion of the
	// endpoint. It is reset to false when RemoveAddress is called on the
	// NIC.
	holdsInsertRef bool
}

// decRef decrements the ref count and cleans up the endpoint once it reaches
// zero.
func (r *referencedNetworkEndpoint) decRef() {
	if atomic.AddInt32(&r.refs, -1) == 0 {
		r.nic.removeEndpoint(r)
	}
}

// incRef increments the ref count. It must only be called when the caller is
// known to be holding a reference to the endpoint, otherwise tryIncRef should
// be used.
func (r *referencedNetworkEndpoint) incRef() {
	atomic.AddInt32(&r.refs, 1)
}

// tryIncRef attempts to increment the ref count from n to n+1, but only if n is
// not zero. That is, it will increment the count if the endpoint is still
// alive, and do nothing if it has already been clean up.
func (r *referencedNetworkEndpoint) tryIncRef() bool {
	for {
		v := atomic.LoadInt32(&r.refs)
		if v == 0 {
			return false
		}

		if atomic.CompareAndSwapInt32(&r.refs, v, v+1) {
			return true
		}
	}
}<|MERGE_RESOLUTION|>--- conflicted
+++ resolved
@@ -47,9 +47,6 @@
 	hookedPort    uint16
 }
 
-<<<<<<< HEAD
-func newNIC(stack *Stack, id tcpip.NICID, name string, ep LinkEndpoint, hooked bool, hookedAddress tcpip.Address, hookedPort uint16) *NIC {
-=======
 // PrimaryEndpointBehavior is an enumeration of an endpoint's primacy behavior.
 type PrimaryEndpointBehavior int
 
@@ -69,8 +66,7 @@
 	NeverPrimaryEndpoint
 )
 
-func newNIC(stack *Stack, id tcpip.NICID, name string, ep LinkEndpoint) *NIC {
->>>>>>> 754c001d
+func newNIC(stack *Stack, id tcpip.NICID, name string, ep LinkEndpoint, hooked bool, hookedAddress tcpip.Address, hookedPort uint16) *NIC {
 	return &NIC{
 		stack:         stack,
 		id:            id,
@@ -419,15 +415,12 @@
 	}
 
 	src, dst := netProto.ParseAddresses(vv.First())
-<<<<<<< HEAD
-	var id NetworkEndpointID
-	if n.hooked {
-		id = NetworkEndpointID{n.hookedAddress}
-	} else {
-		id = NetworkEndpointID{dst}
-	}
-=======
->>>>>>> 754c001d
+	// var id NetworkEndpointID
+	// if n.hooked {
+	// 	id = NetworkEndpointID{n.hookedAddress}
+	// } else {
+	// 	id = NetworkEndpointID{dst}
+	// }
 
 	if ref := n.getRef(protocol, dst); ref != nil {
 		r := makeRoute(protocol, dst, src, linkEP.LinkAddress(), ref)
