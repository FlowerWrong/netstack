// Copyright 2016 The Netstack Authors. All rights reserved.
// Use of this source code is governed by a BSD-style
// license that can be found in the LICENSE file.

package stack

import (
	"fmt"
	"sync"
	"time"

<<<<<<< HEAD
	"github.com/FlowerWrong/netstack/tcpip"
=======
	"github.com/google/netstack/sleep"
	"github.com/google/netstack/tcpip"
>>>>>>> c6f7dcee
)

const linkAddrCacheSize = 512 // max cache entries

// linkAddrCache is a fixed-sized cache mapping IP addresses to link addresses.
//
// The entries are stored in a ring buffer, oldest entry replaced first.
//
// This struct is safe for concurrent use.
type linkAddrCache struct {
	// ageLimit is how long a cache entry is valid for.
	ageLimit time.Duration

	// resolutionTimeout is the amount of time to wait for a link request to
	// resolve an address.
	resolutionTimeout time.Duration

	// resolutionAttempts is the number of times an address is attempted to be
	// resolved before failing.
	resolutionAttempts int

	mu      sync.Mutex
	cache   map[tcpip.FullAddress]*linkAddrEntry
	next    int // array index of next available entry
	entries [linkAddrCacheSize]linkAddrEntry
}

// entryState controls the state of a single entry in the cache.
type entryState int

const (
	// incomplete means that there is an outstanding request to resolve the
	// address. This is the initial state.
	incomplete entryState = iota
	// ready means that the address has been resolved and can be used.
	ready
	// failed means that address resolution timed out and the address
	// could not be resolved.
	failed
	// expired means that the cache entry has expired and the address must be
	// resolved again.
	expired
)

// String implements Stringer.
func (s entryState) String() string {
	switch s {
	case incomplete:
		return "incomplete"
	case ready:
		return "ready"
	case failed:
		return "failed"
	case expired:
		return "expired"
	default:
		return fmt.Sprintf("invalid entryState: %d", s)
	}
}

// A linkAddrEntry is an entry in the linkAddrCache.
// This struct is thread-compatible.
type linkAddrEntry struct {
	addr       tcpip.FullAddress
	linkAddr   tcpip.LinkAddress
	expiration time.Time
	s          entryState

	// wakers is a set of waiters for address resolution result. Anytime
	// state transitions out of 'incomplete' these waiters are notified.
	wakers map[*sleep.Waker]struct{}

	cancel chan struct{}
}

func (e *linkAddrEntry) state() entryState {
	if e.s != expired && time.Now().After(e.expiration) {
		// Force the transition to ensure waiters are notified.
		e.changeState(expired)
	}
	return e.s
}

func (e *linkAddrEntry) changeState(ns entryState) {
	if e.s == ns {
		return
	}

	// Validate state transition.
	switch e.s {
	case incomplete:
		// All transitions are valid.
	case ready, failed:
		if ns != expired {
			panic(fmt.Sprintf("invalid state transition from %v to %v", e.s, ns))
		}
	case expired:
		// Terminal state.
		panic(fmt.Sprintf("invalid state transition from %v to %v", e.s, ns))
	default:
		panic(fmt.Sprintf("invalid state: %v", e.s))
	}

	// Notify whoever is waiting on address resolution when transitioning
	// out of 'incomplete'.
	if e.s == incomplete {
		for w := range e.wakers {
			w.Assert()
		}
		e.wakers = nil
	}
	e.s = ns
}

func (e *linkAddrEntry) addWaker(w *sleep.Waker) {
	e.wakers[w] = struct{}{}
}

func (e *linkAddrEntry) removeWaker(w *sleep.Waker) {
	delete(e.wakers, w)
}

// add adds a k -> v mapping to the cache.
func (c *linkAddrCache) add(k tcpip.FullAddress, v tcpip.LinkAddress) {
	c.mu.Lock()
	defer c.mu.Unlock()

	entry := c.cache[k]
	if entry != nil {
		s := entry.state()
		if s != expired && entry.linkAddr == v {
			// Disregard repeated calls.
			return
		}
		// Check if entry is waiting for address resolution.
		if s == incomplete {
			entry.linkAddr = v
		} else {
			// Otherwise create a new entry to replace it.
			entry = c.makeAndAddEntry(k, v)
		}
	} else {
		entry = c.makeAndAddEntry(k, v)
	}

	entry.changeState(ready)
}

// makeAndAddEntry is a helper function to create and add a new
// entry to the cache map and evict older entry as needed.
func (c *linkAddrCache) makeAndAddEntry(k tcpip.FullAddress, v tcpip.LinkAddress) *linkAddrEntry {
	// Take over the next entry.
	entry := &c.entries[c.next]
	if c.cache[entry.addr] == entry {
		delete(c.cache, entry.addr)
	}

	// Mark the soon-to-be-replaced entry as expired, just in case there is
	// someone waiting for address resolution on it.
	entry.changeState(expired)
	if entry.cancel != nil {
		entry.cancel <- struct{}{}
	}

	*entry = linkAddrEntry{
		addr:       k,
		linkAddr:   v,
		expiration: time.Now().Add(c.ageLimit),
		wakers:     make(map[*sleep.Waker]struct{}),
		cancel:     make(chan struct{}, 1),
	}

	c.cache[k] = entry
	c.next++
	if c.next == len(c.entries) {
		c.next = 0
	}
	return entry
}

// get reports any known link address for k.
func (c *linkAddrCache) get(k tcpip.FullAddress, linkRes LinkAddressResolver, localAddr tcpip.Address, linkEP LinkEndpoint, waker *sleep.Waker) (tcpip.LinkAddress, *tcpip.Error) {
	if linkRes != nil {
		if addr, ok := linkRes.ResolveStaticAddress(k.Addr); ok {
			return addr, nil
		}
	}

	c.mu.Lock()
	entry := c.cache[k]
	if entry == nil || entry.state() == expired {
		c.mu.Unlock()
		if linkRes == nil {
			return "", tcpip.ErrNoLinkAddress
		}
		c.startAddressResolution(k, linkRes, localAddr, linkEP, waker)
		return "", tcpip.ErrWouldBlock
	}
	defer c.mu.Unlock()

	switch s := entry.state(); s {
	case expired:
		// It's possible that entry expired between state() call above and here
		// in that case it's safe to consider it ready.
		fallthrough
	case ready:
		return entry.linkAddr, nil
	case failed:
		return "", tcpip.ErrNoLinkAddress
	case incomplete:
		// Address resolution is still in progress.
		entry.addWaker(waker)
		return "", tcpip.ErrWouldBlock
	default:
		panic(fmt.Sprintf("invalid cache entry state: %d", s))
	}
}

// removeWaker removes a waker previously added through get().
func (c *linkAddrCache) removeWaker(k tcpip.FullAddress, waker *sleep.Waker) {
	c.mu.Lock()
	defer c.mu.Unlock()

	if entry := c.cache[k]; entry != nil {
		entry.removeWaker(waker)
	}
}

func (c *linkAddrCache) startAddressResolution(k tcpip.FullAddress, linkRes LinkAddressResolver, localAddr tcpip.Address, linkEP LinkEndpoint, waker *sleep.Waker) {
	c.mu.Lock()
	defer c.mu.Unlock()

	// Look up again with lock held to ensure entry wasn't added by someone else.
	if e := c.cache[k]; e != nil && e.state() != expired {
		return
	}

	// Add 'incomplete' entry in the cache to mark that resolution is in progress.
	e := c.makeAndAddEntry(k, "")
	e.addWaker(waker)

	go func() {
		for i := 0; ; i++ {
			// Send link request, then wait for the timeout limit and check
			// whether the request succeeded.
			linkRes.LinkAddressRequest(k.Addr, localAddr, linkEP)
			c.mu.Lock()
			cancel := e.cancel
			c.mu.Unlock()

			select {
			case <-time.After(c.resolutionTimeout):
				if stop := c.checkLinkRequest(k, i); stop {
					return
				}
			case <-cancel:
				return
			}
		}
	}()
}

// checkLinkRequest checks whether previous attempt to resolve address has succeeded
// and mark the entry accordingly, e.g. ready, failed, etc. Return true if request
// can stop, false if another request should be sent.
func (c *linkAddrCache) checkLinkRequest(k tcpip.FullAddress, attempt int) bool {
	c.mu.Lock()
	defer c.mu.Unlock()

	entry, ok := c.cache[k]
	if !ok {
		// Entry was evicted from the cache.
		return true
	}

	switch s := entry.state(); s {
	case ready, failed, expired:
		// Entry was made ready by resolver or failed. Either way we're done.
		return true
	case incomplete:
		if attempt+1 >= c.resolutionAttempts {
			// Max number of retries reached, mark entry as failed.
			entry.changeState(failed)
			return true
		}
		// No response yet, need to send another ARP request.
		return false
	default:
		panic(fmt.Sprintf("invalid cache entry state: %d", s))
	}
}

func newLinkAddrCache(ageLimit, resolutionTimeout time.Duration, resolutionAttempts int) *linkAddrCache {
	return &linkAddrCache{
		ageLimit:           ageLimit,
		resolutionTimeout:  resolutionTimeout,
		resolutionAttempts: resolutionAttempts,
		cache:              make(map[tcpip.FullAddress]*linkAddrEntry, linkAddrCacheSize),
	}
}<|MERGE_RESOLUTION|>--- conflicted
+++ resolved
@@ -9,12 +9,8 @@
 	"sync"
 	"time"
 
-<<<<<<< HEAD
+	"github.com/FlowerWrong/netstack/sleep"
 	"github.com/FlowerWrong/netstack/tcpip"
-=======
-	"github.com/google/netstack/sleep"
-	"github.com/google/netstack/tcpip"
->>>>>>> c6f7dcee
 )
 
 const linkAddrCacheSize = 512 // max cache entries
