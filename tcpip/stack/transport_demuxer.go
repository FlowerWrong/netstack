// Copyright 2018 Google LLC
//
// Licensed under the Apache License, Version 2.0 (the "License");
// you may not use this file except in compliance with the License.
// You may obtain a copy of the License at
//
//     http://www.apache.org/licenses/LICENSE-2.0
//
// Unless required by applicable law or agreed to in writing, software
// distributed under the License is distributed on an "AS IS" BASIS,
// WITHOUT WARRANTIES OR CONDITIONS OF ANY KIND, either express or implied.
// See the License for the specific language governing permissions and
// limitations under the License.

package stack

import (
	"math/rand"
	"sync"

	"github.com/FlowerWrong/netstack/tcpip"
	"github.com/FlowerWrong/netstack/tcpip/buffer"
	"github.com/FlowerWrong/netstack/tcpip/hash/jenkins"
	"github.com/FlowerWrong/netstack/tcpip/header"
)

type protocolIDs struct {
	network   tcpip.NetworkProtocolNumber
	transport tcpip.TransportProtocolNumber
}

// transportEndpoints manages all endpoints of a given protocol. It has its own
// mutex so as to reduce interference between protocols.
type transportEndpoints struct {
	mu        sync.RWMutex
	endpoints map[TransportEndpointID]TransportEndpoint
}

// unregisterEndpoint unregisters the endpoint with the given id such that it
// won't receive any more packets.
func (eps *transportEndpoints) unregisterEndpoint(id TransportEndpointID, ep TransportEndpoint) {
	eps.mu.Lock()
	defer eps.mu.Unlock()
	e, ok := eps.endpoints[id]
	if !ok {
		return
	}
	if multiPortEp, ok := e.(*multiPortEndpoint); ok {
		if !multiPortEp.unregisterEndpoint(ep) {
			return
		}
	}
	delete(eps.endpoints, id)
}

// transportDemuxer demultiplexes packets targeted at a transport endpoint
// (i.e., after they've been parsed by the network layer). It does two levels
// of demultiplexing: first based on the network and transport protocols, then
// based on endpoints IDs.
type transportDemuxer struct {
	protocol map[protocolIDs]*transportEndpoints
}

func newTransportDemuxer(stack *Stack) *transportDemuxer {
	d := &transportDemuxer{protocol: make(map[protocolIDs]*transportEndpoints)}

	// Add each network and transport pair to the demuxer.
	for netProto := range stack.networkProtocols {
		for proto := range stack.transportProtocols {
			d.protocol[protocolIDs{netProto, proto}] = &transportEndpoints{endpoints: make(map[TransportEndpointID]TransportEndpoint)}
		}
	}

	return d
}

// registerEndpoint registers the given endpoint with the dispatcher such that
// packets that match the endpoint ID are delivered to it.
func (d *transportDemuxer) registerEndpoint(netProtos []tcpip.NetworkProtocolNumber, protocol tcpip.TransportProtocolNumber, id TransportEndpointID, ep TransportEndpoint, reusePort bool) *tcpip.Error {
	for i, n := range netProtos {
		if err := d.singleRegisterEndpoint(n, protocol, id, ep, reusePort); err != nil {
			d.unregisterEndpoint(netProtos[:i], protocol, id, ep)
			return err
		}
	}

	return nil
}

// multiPortEndpoint is a container for TransportEndpoints which are bound to
// the same pair of address and port.
type multiPortEndpoint struct {
	mu           sync.RWMutex
	endpointsArr []TransportEndpoint
	endpointsMap map[TransportEndpoint]int
	// seed is a random secret for a jenkins hash.
	seed uint32
}

// reciprocalScale scales a value into range [0, n).
//
// This is similar to val % n, but faster.
// See http://lemire.me/blog/2016/06/27/a-fast-alternative-to-the-modulo-reduction/
func reciprocalScale(val, n uint32) uint32 {
	return uint32((uint64(val) * uint64(n)) >> 32)
}

// selectEndpoint calculates a hash of destination and source addresses and
// ports then uses it to select a socket. In this case, all packets from one
// address will be sent to same endpoint.
func (ep *multiPortEndpoint) selectEndpoint(id TransportEndpointID) TransportEndpoint {
	ep.mu.RLock()
	defer ep.mu.RUnlock()

	payload := []byte{
		byte(id.LocalPort),
		byte(id.LocalPort >> 8),
		byte(id.RemotePort),
		byte(id.RemotePort >> 8),
	}

	h := jenkins.Sum32(ep.seed)
	h.Write(payload)
	h.Write([]byte(id.LocalAddress))
	h.Write([]byte(id.RemoteAddress))
	hash := h.Sum32()

	idx := reciprocalScale(hash, uint32(len(ep.endpointsArr)))
	return ep.endpointsArr[idx]
}

// HandlePacket is called by the stack when new packets arrive to this transport
// endpoint.
func (ep *multiPortEndpoint) HandlePacket(r *Route, id TransportEndpointID, vv buffer.VectorisedView) {
	// If this is a broadcast datagram, deliver the datagram to all endpoints
	// managed by ep.
	if id.LocalAddress == header.IPv4Broadcast {
		for i, endpoint := range ep.endpointsArr {
			// HandlePacket modifies vv, so each endpoint needs its own copy.
			if i == len(ep.endpointsArr)-1 {
				endpoint.HandlePacket(r, id, vv)
				break
			}
			vvCopy := buffer.NewView(vv.Size())
			copy(vvCopy, vv.ToView())
			endpoint.HandlePacket(r, id, vvCopy.ToVectorisedView())
		}
	} else {
		ep.selectEndpoint(id).HandlePacket(r, id, vv)
	}
}

// HandleControlPacket implements stack.TransportEndpoint.HandleControlPacket.
func (ep *multiPortEndpoint) HandleControlPacket(id TransportEndpointID, typ ControlType, extra uint32, vv buffer.VectorisedView) {
	ep.selectEndpoint(id).HandleControlPacket(id, typ, extra, vv)
}

func (ep *multiPortEndpoint) singleRegisterEndpoint(t TransportEndpoint) {
	ep.mu.Lock()
	defer ep.mu.Unlock()

	// A new endpoint is added into endpointsArr and its index there is
	// saved in endpointsMap. This will allows to remove endpoint from
	// the array fast.
	ep.endpointsMap[ep] = len(ep.endpointsArr)
	ep.endpointsArr = append(ep.endpointsArr, t)
}

// unregisterEndpoint returns true if multiPortEndpoint has to be unregistered.
func (ep *multiPortEndpoint) unregisterEndpoint(t TransportEndpoint) bool {
	ep.mu.Lock()
	defer ep.mu.Unlock()

	idx, ok := ep.endpointsMap[t]
	if !ok {
		return false
	}
	delete(ep.endpointsMap, t)
	l := len(ep.endpointsArr)
	if l > 1 {
		// The last endpoint in endpointsArr is moved instead of the deleted one.
		lastEp := ep.endpointsArr[l-1]
		ep.endpointsArr[idx] = lastEp
		ep.endpointsMap[lastEp] = idx
		ep.endpointsArr = ep.endpointsArr[0 : l-1]
		return false
	}
	return true
}

func (d *transportDemuxer) singleRegisterEndpoint(netProto tcpip.NetworkProtocolNumber, protocol tcpip.TransportProtocolNumber, id TransportEndpointID, ep TransportEndpoint, reusePort bool) *tcpip.Error {
	if id.RemotePort != 0 {
		reusePort = false
	}

	eps, ok := d.protocol[protocolIDs{netProto, protocol}]
	if !ok {
		return nil
	}

	eps.mu.Lock()
	defer eps.mu.Unlock()

	var multiPortEp *multiPortEndpoint
	if _, ok := eps.endpoints[id]; ok {
		if !reusePort {
			return tcpip.ErrPortInUse
		}
		multiPortEp, ok = eps.endpoints[id].(*multiPortEndpoint)
		if !ok {
			return tcpip.ErrPortInUse
		}
	}

	if reusePort {
		if multiPortEp == nil {
			multiPortEp = &multiPortEndpoint{}
			multiPortEp.endpointsMap = make(map[TransportEndpoint]int)
			multiPortEp.seed = rand.Uint32()
			eps.endpoints[id] = multiPortEp
		}

		multiPortEp.singleRegisterEndpoint(ep)

		return nil
	}
	eps.endpoints[id] = ep

	return nil
}

// unregisterEndpoint unregisters the endpoint with the given id such that it
// won't receive any more packets.
func (d *transportDemuxer) unregisterEndpoint(netProtos []tcpip.NetworkProtocolNumber, protocol tcpip.TransportProtocolNumber, id TransportEndpointID, ep TransportEndpoint) {
	for _, n := range netProtos {
		if eps, ok := d.protocol[protocolIDs{n, protocol}]; ok {
			eps.unregisterEndpoint(id, ep)
		}
	}
}

<<<<<<< HEAD
// deliverPacket attempts to deliver the given packet. Returns true if it found
// an endpoint, false otherwise.
func (d *transportDemuxer) deliverPacket(r *Route, protocol tcpip.TransportProtocolNumber, vv buffer.VectorisedView, id TransportEndpointID, hookedPort uint16) bool {
=======
var loopbackSubnet = func() tcpip.Subnet {
	sn, err := tcpip.NewSubnet("\x7f\x00\x00\x00", "\xff\x00\x00\x00")
	if err != nil {
		panic(err)
	}
	return sn
}()

// deliverPacket attempts to find one or more matching transport endpoints, and
// then, if matches are found, delivers the packet to them. Returns true if it
// found one or more endpoints, false otherwise.
func (d *transportDemuxer) deliverPacket(r *Route, protocol tcpip.TransportProtocolNumber, vv buffer.VectorisedView, id TransportEndpointID) bool {
>>>>>>> f9678b9d
	eps, ok := d.protocol[protocolIDs{r.NetProto, protocol}]
	if !ok {
		return false
	}

	// If a sender bound to the Loopback interface sends a broadcast,
	// that broadcast must not be delivered to the sender.
	if loopbackSubnet.Contains(r.RemoteAddress) && r.LocalAddress == header.IPv4Broadcast && id.LocalPort == id.RemotePort {
		return false
	}

	// If the packet is a broadcast, then find all matching transport endpoints.
	// Otherwise, try to find a single matching transport endpoint.
	destEps := make([]TransportEndpoint, 0, 1)
	eps.mu.RLock()
<<<<<<< HEAD
	ep := d.findEndpointLocked(eps, vv, id, hookedPort)
=======

	if protocol == header.UDPProtocolNumber && id.LocalAddress == header.IPv4Broadcast {
		for epID, endpoint := range eps.endpoints {
			if epID.LocalPort == id.LocalPort {
				destEps = append(destEps, endpoint)
			}
		}
	} else if ep := d.findEndpointLocked(eps, vv, id); ep != nil {
		destEps = append(destEps, ep)
	}
>>>>>>> f9678b9d
	eps.mu.RUnlock()

	// Fail if we didn't find at least one matching transport endpoint.
	if len(destEps) == 0 {
		// UDP packet could not be delivered to an unknown destination port.
		if protocol == header.UDPProtocolNumber {
			r.Stats().UDP.UnknownPortErrors.Increment()
		}
		return false
	}

	// Deliver the packet.
	for _, ep := range destEps {
		ep.HandlePacket(r, id, vv)
	}

	return true
}

// deliverControlPacket attempts to deliver the given control packet. Returns
// true if it found an endpoint, false otherwise.
func (d *transportDemuxer) deliverControlPacket(net tcpip.NetworkProtocolNumber, trans tcpip.TransportProtocolNumber, typ ControlType, extra uint32, vv buffer.VectorisedView, id TransportEndpointID, hookedPort uint16) bool {
	eps, ok := d.protocol[protocolIDs{net, trans}]
	if !ok {
		return false
	}

	// Try to find the endpoint.
	eps.mu.RLock()
	ep := d.findEndpointLocked(eps, vv, id, hookedPort)
	eps.mu.RUnlock()

	// Fail if we didn't find one.
	if ep == nil {
		return false
	}

	// Deliver the packet.
	ep.HandleControlPacket(id, typ, extra, vv)

	return true
}

func (d *transportDemuxer) findEndpointLocked(eps *transportEndpoints, vv buffer.VectorisedView, id TransportEndpointID, hookedPort uint16) TransportEndpoint {
	// Try to find a match with the id as provided.
	if ep, ok := eps.endpoints[id]; ok {
		return ep
	}

	// Try to find a match with the id minus the local address.
	nid := id

	nid.LocalAddress = ""
	if ep, ok := eps.endpoints[nid]; ok {
		return ep
	}

	// Try to find a match with the id minus the remote part.
	nid.LocalAddress = id.LocalAddress
	nid.RemoteAddress = ""
	nid.RemotePort = 0
	if ep, ok := eps.endpoints[nid]; ok {
		return ep
	}

	// Try to find a match with only the local port.
	nid.LocalAddress = ""
<<<<<<< HEAD
	if ep := eps.endpoints[nid]; ep != nil {
		return ep
	}

	// Try to find a match with hooked, just any port
	nid.LocalAddress = ""
	nid.RemoteAddress = ""
	nid.RemotePort = 0
	nid.LocalPort = hookedPort
	if ep := eps.endpoints[nid]; ep != nil {
=======
	if ep, ok := eps.endpoints[nid]; ok {
>>>>>>> f9678b9d
		return ep
	}

	return nil
}<|MERGE_RESOLUTION|>--- conflicted
+++ resolved
@@ -239,11 +239,6 @@
 	}
 }
 
-<<<<<<< HEAD
-// deliverPacket attempts to deliver the given packet. Returns true if it found
-// an endpoint, false otherwise.
-func (d *transportDemuxer) deliverPacket(r *Route, protocol tcpip.TransportProtocolNumber, vv buffer.VectorisedView, id TransportEndpointID, hookedPort uint16) bool {
-=======
 var loopbackSubnet = func() tcpip.Subnet {
 	sn, err := tcpip.NewSubnet("\x7f\x00\x00\x00", "\xff\x00\x00\x00")
 	if err != nil {
@@ -255,8 +250,7 @@
 // deliverPacket attempts to find one or more matching transport endpoints, and
 // then, if matches are found, delivers the packet to them. Returns true if it
 // found one or more endpoints, false otherwise.
-func (d *transportDemuxer) deliverPacket(r *Route, protocol tcpip.TransportProtocolNumber, vv buffer.VectorisedView, id TransportEndpointID) bool {
->>>>>>> f9678b9d
+func (d *transportDemuxer) deliverPacket(r *Route, protocol tcpip.TransportProtocolNumber, vv buffer.VectorisedView, id TransportEndpointID, hookedPort uint16) bool {
 	eps, ok := d.protocol[protocolIDs{r.NetProto, protocol}]
 	if !ok {
 		return false
@@ -272,9 +266,6 @@
 	// Otherwise, try to find a single matching transport endpoint.
 	destEps := make([]TransportEndpoint, 0, 1)
 	eps.mu.RLock()
-<<<<<<< HEAD
-	ep := d.findEndpointLocked(eps, vv, id, hookedPort)
-=======
 
 	if protocol == header.UDPProtocolNumber && id.LocalAddress == header.IPv4Broadcast {
 		for epID, endpoint := range eps.endpoints {
@@ -282,10 +273,9 @@
 				destEps = append(destEps, endpoint)
 			}
 		}
-	} else if ep := d.findEndpointLocked(eps, vv, id); ep != nil {
+	} else if ep := d.findEndpointLocked(eps, vv, id, hookedPort); ep != nil {
 		destEps = append(destEps, ep)
 	}
->>>>>>> f9678b9d
 	eps.mu.RUnlock()
 
 	// Fail if we didn't find at least one matching transport endpoint.
@@ -353,8 +343,7 @@
 
 	// Try to find a match with only the local port.
 	nid.LocalAddress = ""
-<<<<<<< HEAD
-	if ep := eps.endpoints[nid]; ep != nil {
+	if ep, ok := eps.endpoints[nid]; ok {
 		return ep
 	}
 
@@ -364,9 +353,6 @@
 	nid.RemotePort = 0
 	nid.LocalPort = hookedPort
 	if ep := eps.endpoints[nid]; ep != nil {
-=======
-	if ep, ok := eps.endpoints[nid]; ok {
->>>>>>> f9678b9d
 		return ep
 	}
 
