// Copyright 2018 Google LLC
//
// Licensed under the Apache License, Version 2.0 (the "License");
// you may not use this file except in compliance with the License.
// You may obtain a copy of the License at
//
//     http://www.apache.org/licenses/LICENSE-2.0
//
// Unless required by applicable law or agreed to in writing, software
// distributed under the License is distributed on an "AS IS" BASIS,
// WITHOUT WARRANTIES OR CONDITIONS OF ANY KIND, either express or implied.
// See the License for the specific language governing permissions and
// limitations under the License.

package udp

import (
	"math"
	"sync"

	"github.com/FlowerWrong/netstack/sleep"
	"github.com/FlowerWrong/netstack/tcpip"
	"github.com/FlowerWrong/netstack/tcpip/buffer"
	"github.com/FlowerWrong/netstack/tcpip/header"
	"github.com/FlowerWrong/netstack/tcpip/stack"
	"github.com/FlowerWrong/netstack/waiter"
)

// +stateify savable
type udpPacket struct {
	udpPacketEntry
	senderAddress tcpip.FullAddress
	data          buffer.VectorisedView
	timestamp     int64
	// views is used as buffer for data when its length is large
	// enough to store a VectorisedView.
	views [8]buffer.View
}

type endpointState int

const (
	stateInitial endpointState = iota
	stateBound
	stateConnected
	stateClosed
)

// endpoint represents a UDP endpoint. This struct serves as the interface
// between users of the endpoint and the protocol implementation; it is legal to
// have concurrent goroutines make calls into the endpoint, they are properly
// synchronized.
//
// +stateify savable
type endpoint struct {
	// The following fields are initialized at creation time and do not
	// change throughout the lifetime of the endpoint.
	stack       *stack.Stack
	netProto    tcpip.NetworkProtocolNumber
	waiterQueue *waiter.Queue

	// The following fields are used to manage the receive queue, and are
	// protected by rcvMu.
	rcvMu         sync.Mutex
	rcvReady      bool
	rcvList       udpPacketList
	rcvBufSizeMax int
	rcvBufSize    int
	rcvClosed     bool

	// The following fields are protected by the mu mutex.
	mu             sync.RWMutex
	sndBufSize     int
	id             stack.TransportEndpointID
	state          endpointState
	bindNICID      tcpip.NICID
	regNICID       tcpip.NICID
	route          stack.Route
	dstPort        uint16
	v6only         bool
	multicastTTL   uint8
	multicastAddr  tcpip.Address
	multicastNICID tcpip.NICID
	multicastLoop  bool
	reusePort      bool
	broadcast      bool

	// shutdownFlags represent the current shutdown state of the endpoint.
	shutdownFlags tcpip.ShutdownFlags

	// multicastMemberships that need to be remvoed when the endpoint is
	// closed. Protected by the mu mutex.
	multicastMemberships []multicastMembership

	// effectiveNetProtos contains the network protocols actually in use. In
	// most cases it will only contain "netProto", but in cases like IPv6
	// endpoints with v6only set to false, this could include multiple
	// protocols (e.g., IPv6 and IPv4) or a single different protocol (e.g.,
	// IPv4 when IPv6 endpoint is bound or connected to an IPv4 mapped
	// address).
	effectiveNetProtos []tcpip.NetworkProtocolNumber
}

// udp local <-> remote
var UDPNatList sync.Map

const defaultBufferSize = 208 * 1024

// +stateify savable
type multicastMembership struct {
	nicID         tcpip.NICID
	multicastAddr tcpip.Address
}

func newEndpoint(stack *stack.Stack, netProto tcpip.NetworkProtocolNumber, waiterQueue *waiter.Queue) *endpoint {
	return &endpoint{
		stack:       stack,
		netProto:    netProto,
		waiterQueue: waiterQueue,
		// RFC 1075 section 5.4 recommends a TTL of 1 for membership
		// requests.
		//
		// RFC 5135 4.2.1 appears to assume that IGMP messages have a
		// TTL of 1.
		//
		// RFC 5135 Appendix A defines TTL=1: A multicast source that
		// wants its traffic to not traverse a router (e.g., leave a
		// home network) may find it useful to send traffic with IP
		// TTL=1.
		//
		// Linux defaults to TTL=1.
		multicastTTL:  1,
<<<<<<< HEAD
		rcvBufSizeMax: defaultBufferSize,
		sndBufSize:    defaultBufferSize,
=======
		multicastLoop: true,
		rcvBufSizeMax: 32 * 1024,
		sndBufSize:    32 * 1024,
>>>>>>> dae287b0
	}
}

// Close puts the endpoint in a closed state and frees all resources
// associated with it.
func (e *endpoint) Close() {
	e.mu.Lock()
	e.shutdownFlags = tcpip.ShutdownRead | tcpip.ShutdownWrite

	switch e.state {
	case stateBound, stateConnected:
		e.stack.UnregisterTransportEndpoint(e.regNICID, e.effectiveNetProtos, ProtocolNumber, e.id, e)
		e.stack.ReleasePort(e.effectiveNetProtos, ProtocolNumber, e.id.LocalAddress, e.id.LocalPort)
	}

	for _, mem := range e.multicastMemberships {
		e.stack.LeaveGroup(e.netProto, mem.nicID, mem.multicastAddr)
	}
	e.multicastMemberships = nil

	// Close the receive list and drain it.
	e.rcvMu.Lock()
	e.rcvClosed = true
	e.rcvBufSize = 0
	for !e.rcvList.Empty() {
		p := e.rcvList.Front()
		e.rcvList.Remove(p)
	}
	e.rcvMu.Unlock()

	e.route.Release()

	// Update the state.
	e.state = stateClosed

	e.mu.Unlock()

	e.waiterQueue.Notify(waiter.EventHUp | waiter.EventErr | waiter.EventIn | waiter.EventOut)
}

// Read reads data from the endpoint. This method does not block if
// there is no data pending.
func (e *endpoint) Read(addr *tcpip.FullAddress) (buffer.View, tcpip.ControlMessages, *tcpip.Error) {
	e.rcvMu.Lock()

	if e.rcvList.Empty() {
		err := tcpip.ErrWouldBlock
		if e.rcvClosed {
			err = tcpip.ErrClosedForReceive
		}
		e.rcvMu.Unlock()
		return buffer.View{}, tcpip.ControlMessages{}, err
	}

	p := e.rcvList.Front()
	e.rcvList.Remove(p)
	e.rcvBufSize -= p.data.Size()

	e.rcvMu.Unlock()

	if addr != nil {
		*addr = p.senderAddress
	}

	return p.data.ToView(), tcpip.ControlMessages{HasTimestamp: true, Timestamp: p.timestamp}, nil
}

// prepareForWrite prepares the endpoint for sending data. In particular, it
// binds it if it's still in the initial state. To do so, it must first
// reacquire the mutex in exclusive mode.
//
// Returns true for retry if preparation should be retried.
func (e *endpoint) prepareForWrite(to *tcpip.FullAddress) (retry bool, err *tcpip.Error) {
	switch e.state {
	case stateInitial:
	case stateConnected:
		return false, nil

	case stateBound:
		if to == nil {
			return false, tcpip.ErrDestinationRequired
		}
		return false, nil
	default:
		return false, tcpip.ErrInvalidEndpointState
	}

	e.mu.RUnlock()
	defer e.mu.RLock()

	e.mu.Lock()
	defer e.mu.Unlock()

	// The state changed when we released the shared locked and re-acquired
	// it in exclusive mode. Try again.
	if e.state != stateInitial {
		return true, nil
	}

	// The state is still 'initial', so try to bind the endpoint.
	if err := e.bindLocked(tcpip.FullAddress{}); err != nil {
		return false, err
	}

	return true, nil
}

// connectRoute establishes a route to the specified interface or the
// configured multicast interface if no interface is specified and the
// specified address is a multicast address.
func (e *endpoint) connectRoute(nicid tcpip.NICID, addr tcpip.FullAddress) (stack.Route, tcpip.NICID, tcpip.NetworkProtocolNumber, *tcpip.Error) {
	netProto, err := e.checkV4Mapped(&addr, false)
	if err != nil {
		return stack.Route{}, 0, 0, err
	}

	localAddr := e.id.LocalAddress
	if header.IsV4MulticastAddress(addr.Addr) || header.IsV6MulticastAddress(addr.Addr) {
		if nicid == 0 {
			nicid = e.multicastNICID
		}
		if localAddr == "" {
			localAddr = e.multicastAddr
		}
	}

	// Find a route to the desired destination.
	r, err := e.stack.FindRoute(nicid, localAddr, addr.Addr, netProto, e.multicastLoop)
	if err != nil {
		return stack.Route{}, 0, 0, err
	}
	return r, nicid, netProto, nil
}

// Write writes data to the endpoint's peer. This method does not block
// if the data cannot be written.
func (e *endpoint) Write(p tcpip.Payload, opts tcpip.WriteOptions) (uintptr, <-chan struct{}, *tcpip.Error) {
	// MSG_MORE is unimplemented. (This also means that MSG_EOR is a no-op.)
	if opts.More {
		return 0, nil, tcpip.ErrInvalidOptionValue
	}

	if p.Size() > math.MaxUint16 {
		// Payload can't possibly fit in a packet.
		return 0, nil, tcpip.ErrMessageTooLong
	}

	to := opts.To

	e.mu.RLock()
	defer e.mu.RUnlock()

	// If we've shutdown with SHUT_WR we are in an invalid state for sending.
	if e.shutdownFlags&tcpip.ShutdownWrite != 0 {
		return 0, nil, tcpip.ErrClosedForSend
	}

	// Prepare for write.
	for {
		retry, err := e.prepareForWrite(to)
		if err != nil {
			return 0, nil, err
		}

		if !retry {
			break
		}
	}

	var route *stack.Route
	var dstPort uint16
	if to == nil {
		route = &e.route
		dstPort = e.dstPort

		if route.IsResolutionRequired() {
			// Promote lock to exclusive if using a shared route, given that it may need to
			// change in Route.Resolve() call below.
			e.mu.RUnlock()
			defer e.mu.RLock()

			e.mu.Lock()
			defer e.mu.Unlock()

			// Recheck state after lock was re-acquired.
			if e.state != stateConnected {
				return 0, nil, tcpip.ErrInvalidEndpointState
			}
		}
	} else {
		// Reject destination address if it goes through a different
		// NIC than the endpoint was bound to.
		nicid := to.NIC
		if e.bindNICID != 0 {
			if nicid != 0 && nicid != e.bindNICID {
				return 0, nil, tcpip.ErrNoRoute
			}

			nicid = e.bindNICID
		}

		if to.Addr == header.IPv4Broadcast && !e.broadcast {
			return 0, nil, tcpip.ErrBroadcastDisabled
		}

		r, _, _, err := e.connectRoute(nicid, *to)
		if err != nil {
			return 0, nil, err
		}
		defer r.Release()

		route = &r
		dstPort = to.Port
	}

	if route.IsResolutionRequired() {
		waker := &sleep.Waker{}
		if ch, err := route.Resolve(waker); err != nil {
			if err == tcpip.ErrWouldBlock {
				// Link address needs to be resolved. Resolution was triggered the background.
				// Better luck next time.
				route.RemoveWaker(waker)
				return 0, ch, tcpip.ErrNoLinkAddress
			}
			return 0, nil, err
		}
	}

	v, err := p.Get(p.Size())
	if err != nil {
		return 0, nil, err
	}

	ttl := route.DefaultTTL()
	if header.IsV4MulticastAddress(route.RemoteAddress) || header.IsV6MulticastAddress(route.RemoteAddress) {
		ttl = e.multicastTTL
	}

	if err := sendUDP(route, buffer.View(v).ToVectorisedView(), e.id.LocalPort, dstPort, ttl); err != nil {
		return 0, nil, err
	}
	return uintptr(len(v)), nil, nil
}

// Peek only returns data from a single datagram, so do nothing here.
func (e *endpoint) Peek([][]byte) (uintptr, tcpip.ControlMessages, *tcpip.Error) {
	return 0, tcpip.ControlMessages{}, nil
}

// SetSockOpt sets a socket option. Currently not supported.
func (e *endpoint) SetSockOpt(opt interface{}) *tcpip.Error {
	switch v := opt.(type) {
	case tcpip.V6OnlyOption:
		// We only recognize this option on v6 endpoints.
		if e.netProto != header.IPv6ProtocolNumber {
			return tcpip.ErrInvalidEndpointState
		}

		e.mu.Lock()
		defer e.mu.Unlock()

		// We only allow this to be set when we're in the initial state.
		if e.state != stateInitial {
			return tcpip.ErrInvalidEndpointState
		}

		e.v6only = v != 0

	case tcpip.MulticastTTLOption:
		e.mu.Lock()
		e.multicastTTL = uint8(v)
		e.mu.Unlock()

	case tcpip.MulticastInterfaceOption:
		e.mu.Lock()
		defer e.mu.Unlock()

		fa := tcpip.FullAddress{Addr: v.InterfaceAddr}
		netProto, err := e.checkV4Mapped(&fa, false)
		if err != nil {
			return err
		}
		nic := v.NIC
		addr := fa.Addr

		if nic == 0 && addr == "" {
			e.multicastAddr = ""
			e.multicastNICID = 0
			break
		}

		if nic != 0 {
			if !e.stack.CheckNIC(nic) {
				return tcpip.ErrBadLocalAddress
			}
		} else {
			nic = e.stack.CheckLocalAddress(0, netProto, addr)
			if nic == 0 {
				return tcpip.ErrBadLocalAddress
			}
		}

		if e.bindNICID != 0 && e.bindNICID != nic {
			return tcpip.ErrInvalidEndpointState
		}

		e.multicastNICID = nic
		e.multicastAddr = addr

	case tcpip.AddMembershipOption:
		if !header.IsV4MulticastAddress(v.MulticastAddr) && !header.IsV6MulticastAddress(v.MulticastAddr) {
			return tcpip.ErrInvalidOptionValue
		}

		nicID := v.NIC
		if v.InterfaceAddr == header.IPv4Any {
			if nicID == 0 {
				r, err := e.stack.FindRoute(0, "", v.MulticastAddr, header.IPv4ProtocolNumber, false /* multicastLoop */)
				if err == nil {
					nicID = r.NICID()
					r.Release()
				}
			}
		} else {
			nicID = e.stack.CheckLocalAddress(nicID, e.netProto, v.InterfaceAddr)
		}
		if nicID == 0 {
			return tcpip.ErrUnknownDevice
		}

		if err := e.stack.JoinGroup(e.netProto, nicID, v.MulticastAddr); err != nil {
			return err
		}

		e.mu.Lock()
		defer e.mu.Unlock()

		e.multicastMemberships = append(e.multicastMemberships, multicastMembership{nicID, v.MulticastAddr})

	case tcpip.RemoveMembershipOption:
		if !header.IsV4MulticastAddress(v.MulticastAddr) && !header.IsV6MulticastAddress(v.MulticastAddr) {
			return tcpip.ErrInvalidOptionValue
		}

		nicID := v.NIC
		if v.InterfaceAddr == header.IPv4Any {
			if nicID == 0 {
				r, err := e.stack.FindRoute(0, "", v.MulticastAddr, header.IPv4ProtocolNumber, false /* multicastLoop */)
				if err == nil {
					nicID = r.NICID()
					r.Release()
				}
			}
		} else {
			nicID = e.stack.CheckLocalAddress(nicID, e.netProto, v.InterfaceAddr)
		}
		if nicID == 0 {
			return tcpip.ErrUnknownDevice
		}

		if err := e.stack.LeaveGroup(e.netProto, nicID, v.MulticastAddr); err != nil {
			return err
		}

		e.mu.Lock()
		defer e.mu.Unlock()
		for i, mem := range e.multicastMemberships {
			if mem.nicID == nicID && mem.multicastAddr == v.MulticastAddr {
				// Only remove the first match, so that each added membership above is
				// paired with exactly 1 removal.
				e.multicastMemberships[i] = e.multicastMemberships[len(e.multicastMemberships)-1]
				e.multicastMemberships = e.multicastMemberships[:len(e.multicastMemberships)-1]
				break
			}
		}

	case tcpip.MulticastLoopOption:
		e.mu.Lock()
		e.multicastLoop = bool(v)
		e.mu.Unlock()

	case tcpip.ReusePortOption:
		e.mu.Lock()
		e.reusePort = v != 0
		e.mu.Unlock()

	case tcpip.BroadcastOption:
		e.mu.Lock()
		e.broadcast = v != 0
		e.mu.Unlock()

		return nil
	}
	return nil
}

// GetSockOpt implements tcpip.Endpoint.GetSockOpt.
func (e *endpoint) GetSockOpt(opt interface{}) *tcpip.Error {
	switch o := opt.(type) {
	case tcpip.ErrorOption:
		return nil

	case *tcpip.SendBufferSizeOption:
		e.mu.Lock()
		*o = tcpip.SendBufferSizeOption(e.sndBufSize)
		e.mu.Unlock()
		return nil

	case *tcpip.ReceiveBufferSizeOption:
		e.rcvMu.Lock()
		*o = tcpip.ReceiveBufferSizeOption(e.rcvBufSizeMax)
		e.rcvMu.Unlock()
		return nil

	case *tcpip.V6OnlyOption:
		// We only recognize this option on v6 endpoints.
		if e.netProto != header.IPv6ProtocolNumber {
			return tcpip.ErrUnknownProtocolOption
		}

		e.mu.Lock()
		v := e.v6only
		e.mu.Unlock()

		*o = 0
		if v {
			*o = 1
		}
		return nil

	case *tcpip.ReceiveQueueSizeOption:
		e.rcvMu.Lock()
		if e.rcvList.Empty() {
			*o = 0
		} else {
			p := e.rcvList.Front()
			*o = tcpip.ReceiveQueueSizeOption(p.data.Size())
		}
		e.rcvMu.Unlock()
		return nil

	case *tcpip.MulticastTTLOption:
		e.mu.Lock()
		*o = tcpip.MulticastTTLOption(e.multicastTTL)
		e.mu.Unlock()
		return nil

	case *tcpip.MulticastInterfaceOption:
		e.mu.Lock()
		*o = tcpip.MulticastInterfaceOption{
			e.multicastNICID,
			e.multicastAddr,
		}
		e.mu.Unlock()
		return nil

	case *tcpip.MulticastLoopOption:
		e.mu.RLock()
		v := e.multicastLoop
		e.mu.RUnlock()

		*o = tcpip.MulticastLoopOption(v)
		return nil

	case *tcpip.ReusePortOption:
		e.mu.RLock()
		v := e.reusePort
		e.mu.RUnlock()

		*o = 0
		if v {
			*o = 1
		}
		return nil

	case *tcpip.KeepaliveEnabledOption:
		*o = 0
		return nil

	case *tcpip.BroadcastOption:
		e.mu.RLock()
		v := e.broadcast
		e.mu.RUnlock()

		*o = 0
		if v {
			*o = 1
		}
		return nil

	default:
		return tcpip.ErrUnknownProtocolOption
	}
}

// sendUDP sends a UDP segment via the provided network endpoint and under the
// provided identity.
func sendUDP(r *stack.Route, data buffer.VectorisedView, localPort, remotePort uint16, ttl uint8) *tcpip.Error {
	// Allocate a buffer for the UDP header.
	hdr := buffer.NewPrependable(header.UDPMinimumSize + int(r.MaxHeaderLength()))

	// Initialize the header.
	udp := header.UDP(hdr.Prepend(header.UDPMinimumSize))

	length := uint16(hdr.UsedLength() + data.Size())
	udp.Encode(&header.UDPFields{
		SrcPort: localPort,
		DstPort: remotePort,
		Length:  length,
	})

	// Only calculate the checksum if offloading isn't supported.
	if r.Capabilities()&stack.CapabilityTXChecksumOffload == 0 {
		xsum := r.PseudoHeaderChecksum(ProtocolNumber, length)
		for _, v := range data.Views() {
			xsum = header.Checksum(v, xsum)
		}
		udp.SetChecksum(^udp.CalculateChecksum(xsum))
	}

	// Track count of packets sent.
	r.Stats().UDP.PacketsSent.Increment()

	return r.WritePacket(nil /* gso */, hdr, data, ProtocolNumber, ttl)
}

func (e *endpoint) checkV4Mapped(addr *tcpip.FullAddress, allowMismatch bool) (tcpip.NetworkProtocolNumber, *tcpip.Error) {
	netProto := e.netProto
	if header.IsV4MappedAddress(addr.Addr) {
		// Fail if using a v4 mapped address on a v6only endpoint.
		if e.v6only {
			return 0, tcpip.ErrNoRoute
		}

		netProto = header.IPv4ProtocolNumber
		addr.Addr = addr.Addr[header.IPv6AddressSize-header.IPv4AddressSize:]
		if addr.Addr == "\x00\x00\x00\x00" {
			addr.Addr = ""
		}

		// Fail if we are bound to an IPv6 address.
		if !allowMismatch && len(e.id.LocalAddress) == 16 {
			return 0, tcpip.ErrNetworkUnreachable
		}
	}

	// Fail if we're bound to an address length different from the one we're
	// checking.
	if l := len(e.id.LocalAddress); l != 0 && l != len(addr.Addr) {
		return 0, tcpip.ErrInvalidEndpointState
	}

	return netProto, nil
}

// Connect connects the endpoint to its peer. Specifying a NIC is optional.
func (e *endpoint) Connect(addr tcpip.FullAddress) *tcpip.Error {
	if addr.Port == 0 {
		// We don't support connecting to port zero.
		return tcpip.ErrInvalidEndpointState
	}

	e.mu.Lock()
	defer e.mu.Unlock()

	nicid := addr.NIC
	var localPort uint16
	switch e.state {
	case stateInitial:
	case stateBound, stateConnected:
		localPort = e.id.LocalPort
		if e.bindNICID == 0 {
			break
		}

		if nicid != 0 && nicid != e.bindNICID {
			return tcpip.ErrInvalidEndpointState
		}

		nicid = e.bindNICID
	default:
		return tcpip.ErrInvalidEndpointState
	}

	r, nicid, netProto, err := e.connectRoute(nicid, addr)
	if err != nil {
		return err
	}
	defer r.Release()

	id := stack.TransportEndpointID{
		LocalAddress:  r.LocalAddress,
		LocalPort:     localPort,
		RemotePort:    addr.Port,
		RemoteAddress: r.RemoteAddress,
	}

	// Even if we're connected, this endpoint can still be used to send
	// packets on a different network protocol, so we register both even if
	// v6only is set to false and this is an ipv6 endpoint.
	netProtos := []tcpip.NetworkProtocolNumber{netProto}
	if netProto == header.IPv6ProtocolNumber && !e.v6only {
		netProtos = []tcpip.NetworkProtocolNumber{
			header.IPv4ProtocolNumber,
			header.IPv6ProtocolNumber,
		}
	}

	id, err = e.registerWithStack(nicid, netProtos, id)
	if err != nil {
		return err
	}

	// Remove the old registration.
	if e.id.LocalPort != 0 {
		e.stack.UnregisterTransportEndpoint(e.regNICID, e.effectiveNetProtos, ProtocolNumber, e.id, e)
	}

	e.id = id
	e.route = r.Clone()
	e.dstPort = addr.Port
	e.regNICID = nicid
	e.effectiveNetProtos = netProtos

	e.state = stateConnected

	e.rcvMu.Lock()
	e.rcvReady = true
	e.rcvMu.Unlock()

	return nil
}

// ConnectEndpoint is not supported.
func (*endpoint) ConnectEndpoint(tcpip.Endpoint) *tcpip.Error {
	return tcpip.ErrInvalidEndpointState
}

// Shutdown closes the read and/or write end of the endpoint connection
// to its peer.
func (e *endpoint) Shutdown(flags tcpip.ShutdownFlags) *tcpip.Error {
	e.mu.Lock()
	defer e.mu.Unlock()

	// A socket in the bound state can still receive multicast messages,
	// so we need to notify waiters on shutdown.
	if e.state != stateBound && e.state != stateConnected {
		return tcpip.ErrNotConnected
	}

	e.shutdownFlags |= flags

	if flags&tcpip.ShutdownRead != 0 {
		e.rcvMu.Lock()
		wasClosed := e.rcvClosed
		e.rcvClosed = true
		e.rcvMu.Unlock()

		if !wasClosed {
			e.waiterQueue.Notify(waiter.EventIn)
		}
	}

	return nil
}

// Listen is not supported by UDP, it just fails.
func (*endpoint) Listen(int) *tcpip.Error {
	return tcpip.ErrNotSupported
}

// Accept is not supported by UDP, it just fails.
func (*endpoint) Accept() (tcpip.Endpoint, *waiter.Queue, *tcpip.Error) {
	return nil, nil, tcpip.ErrNotSupported
}

func (e *endpoint) registerWithStack(nicid tcpip.NICID, netProtos []tcpip.NetworkProtocolNumber, id stack.TransportEndpointID) (stack.TransportEndpointID, *tcpip.Error) {
	if e.id.LocalPort == 0 {
		port, err := e.stack.ReservePort(netProtos, ProtocolNumber, id.LocalAddress, id.LocalPort, e.reusePort)
		if err != nil {
			return id, err
		}
		id.LocalPort = port
	}

	err := e.stack.RegisterTransportEndpoint(nicid, netProtos, ProtocolNumber, id, e, e.reusePort)
	if err != nil {
		e.stack.ReleasePort(netProtos, ProtocolNumber, id.LocalAddress, id.LocalPort)
	}
	return id, err
}

func (e *endpoint) bindLocked(addr tcpip.FullAddress) *tcpip.Error {
	// Don't allow binding once endpoint is not in the initial state
	// anymore.
	if e.state != stateInitial {
		return tcpip.ErrInvalidEndpointState
	}

	netProto, err := e.checkV4Mapped(&addr, true)
	if err != nil {
		return err
	}

	// Expand netProtos to include v4 and v6 if the caller is binding to a
	// wildcard (empty) address, and this is an IPv6 endpoint with v6only
	// set to false.
	netProtos := []tcpip.NetworkProtocolNumber{netProto}
	if netProto == header.IPv6ProtocolNumber && !e.v6only && addr.Addr == "" {
		netProtos = []tcpip.NetworkProtocolNumber{
			header.IPv6ProtocolNumber,
			header.IPv4ProtocolNumber,
		}
	}

	nicid := addr.NIC
	if len(addr.Addr) != 0 {
		// A local address was specified, verify that it's valid.
		nicid = e.stack.CheckLocalAddress(addr.NIC, netProto, addr.Addr)
		if nicid == 0 {
			return tcpip.ErrBadLocalAddress
		}
	}

	id := stack.TransportEndpointID{
		LocalPort:    addr.Port,
		LocalAddress: addr.Addr,
	}
	id, err = e.registerWithStack(nicid, netProtos, id)
	if err != nil {
		return err
	}

	e.id = id
	e.regNICID = nicid
	e.effectiveNetProtos = netProtos

	// Mark endpoint as bound.
	e.state = stateBound

	e.rcvMu.Lock()
	e.rcvReady = true
	e.rcvMu.Unlock()

	return nil
}

// Bind binds the endpoint to a specific local address and port.
// Specifying a NIC is optional.
func (e *endpoint) Bind(addr tcpip.FullAddress) *tcpip.Error {
	e.mu.Lock()
	defer e.mu.Unlock()

	err := e.bindLocked(addr)
	if err != nil {
		return err
	}

	// Save the effective NICID generated by bindLocked.
	e.bindNICID = e.regNICID

	return nil
}

// GetLocalAddress returns the address to which the endpoint is bound.
func (e *endpoint) GetLocalAddress() (tcpip.FullAddress, *tcpip.Error) {
	e.mu.RLock()
	defer e.mu.RUnlock()

	return tcpip.FullAddress{
		NIC:  e.regNICID,
		Addr: e.id.LocalAddress,
		Port: e.id.LocalPort,
	}, nil
}

// GetRemoteAddress returns the address to which the endpoint is connected.
func (e *endpoint) GetRemoteAddress() (tcpip.FullAddress, *tcpip.Error) {
	e.mu.RLock()
	defer e.mu.RUnlock()

	if e.state != stateConnected {
		return tcpip.FullAddress{}, tcpip.ErrNotConnected
	}

	return tcpip.FullAddress{
		NIC:  e.regNICID,
		Addr: e.id.RemoteAddress,
		Port: e.id.RemotePort,
	}, nil
}

// Readiness returns the current readiness of the endpoint. For example, if
// waiter.EventIn is set, the endpoint is immediately readable.
func (e *endpoint) Readiness(mask waiter.EventMask) waiter.EventMask {
	// The endpoint is always writable.
	result := waiter.EventOut & mask

	// Determine if the endpoint is readable if requested.
	if (mask & waiter.EventIn) != 0 {
		e.rcvMu.Lock()
		if !e.rcvList.Empty() || e.rcvClosed {
			result |= waiter.EventIn
		}
		e.rcvMu.Unlock()
	}

	return result
}

// HandlePacket is called by the stack when new packets arrive to this transport
// endpoint.
func (e *endpoint) HandlePacket(r *stack.Route, id stack.TransportEndpointID, vv buffer.VectorisedView) {
	// Get the header then trim it from the view.
	hdr := header.UDP(vv.First())
	if int(hdr.Length()) > vv.Size() {
		// Malformed packet.
		e.stack.Stats().UDP.MalformedPacketsReceived.Increment()
		return
	}

	vv.TrimFront(header.UDPMinimumSize)

	e.rcvMu.Lock()
	e.stack.Stats().UDP.PacketsReceived.Increment()

	// Drop the packet if our buffer is currently full.
	if !e.rcvReady || e.rcvClosed || e.rcvBufSize >= e.rcvBufSizeMax {
		e.stack.Stats().UDP.ReceiveBufferErrors.Increment()
		e.rcvMu.Unlock()
		return
	}

	wasEmpty := e.rcvBufSize == 0

	if _, ok := UDPNatList.Load(id.RemotePort); !ok {
		UDPNatList.Store(id.RemotePort, id)
	}

	// Push new packet into receive list and increment the buffer size.
	pkt := &udpPacket{
		senderAddress: tcpip.FullAddress{
			NIC:  r.NICID(),
			Addr: id.RemoteAddress,
			Port: hdr.SourcePort(),
		},
	}
	pkt.data = vv.Clone(pkt.views[:])
	e.rcvList.PushBack(pkt)
	e.rcvBufSize += vv.Size()

	pkt.timestamp = e.stack.NowNanoseconds()

	e.rcvMu.Unlock()

	// Notify any waiters that there's data to be read now.
	if wasEmpty {
		e.waiterQueue.Notify(waiter.EventIn)
	}
}

// HandleControlPacket implements stack.TransportEndpoint.HandleControlPacket.
func (e *endpoint) HandleControlPacket(id stack.TransportEndpointID, typ stack.ControlType, extra uint32, vv buffer.VectorisedView) {
}<|MERGE_RESOLUTION|>--- conflicted
+++ resolved
@@ -130,14 +130,9 @@
 		//
 		// Linux defaults to TTL=1.
 		multicastTTL:  1,
-<<<<<<< HEAD
+		multicastLoop: true,
 		rcvBufSizeMax: defaultBufferSize,
 		sndBufSize:    defaultBufferSize,
-=======
-		multicastLoop: true,
-		rcvBufSizeMax: 32 * 1024,
-		sndBufSize:    32 * 1024,
->>>>>>> dae287b0
 	}
 }
 
