// Copyright 2016 The Netstack Authors. All rights reserved.
// Use of this source code is governed by a BSD-style
// license that can be found in the LICENSE file.

package udp

import (
	"sync"

<<<<<<< HEAD
	"github.com/FlowerWrong/netstack/tcpip"
	"github.com/FlowerWrong/netstack/tcpip/buffer"
	"github.com/FlowerWrong/netstack/tcpip/header"
	"github.com/FlowerWrong/netstack/tcpip/stack"
	"github.com/FlowerWrong/netstack/waiter"
=======
	"github.com/google/netstack/sleep"
	"github.com/google/netstack/tcpip"
	"github.com/google/netstack/tcpip/buffer"
	"github.com/google/netstack/tcpip/header"
	"github.com/google/netstack/tcpip/stack"
	"github.com/google/netstack/waiter"
>>>>>>> c6f7dcee
)

type udpPacket struct {
	udpPacketEntry
	senderAddress tcpip.FullAddress
	data          buffer.VectorisedView
	// views is used as buffer for Data when its length is large
	// enough to store a VectorisedView.
	views [8]buffer.View
}

type endpointState int

const (
	stateInitial endpointState = iota
	stateBound
	stateConnected
	stateClosed
)

// endpoint represents a UDP endpoint. This struct serves as the interface
// between users of the endpoint and the protocol implementation; it is legal to
// have concurrent goroutines make calls into the endpoint, they are properly
// synchronized.
type endpoint struct {
	// The following fields are initialized at creation time and do not
	// change throughout the lifetime of the endpoint.
	stack       *stack.Stack
	netProto    tcpip.NetworkProtocolNumber
	waiterQueue *waiter.Queue

	// The following fields are used to manage the receive queue, and are
	// protected by rcvMu.
	rcvMu         sync.Mutex
	rcvReady      bool
	rcvList       udpPacketList
	rcvBufSizeMax int
	rcvBufSize    int
	rcvClosed     bool

	// The following fields are protected by the mu mutex.
	mu         sync.RWMutex
	sndBufSize int
	id         stack.TransportEndpointID
	state      endpointState
	bindNICID  tcpip.NICID
	bindAddr   tcpip.Address
	regNICID   tcpip.NICID
	route      stack.Route
	dstPort    uint16
	v6only     bool

	// effectiveNetProtos contains the network protocols actually in use. In
	// most cases it will only contain "netProto", but in cases like IPv6
	// endpoints with v6only set to false, this could include multiple
	// protocols (e.g., IPv6 and IPv4) or a single different protocol (e.g.,
	// IPv4 when IPv6 endpoint is bound or connected to an IPv4 mapped
	// address).
	effectiveNetProtos []tcpip.NetworkProtocolNumber
}

// udp local <-> remote
var UDPNatList sync.Map

const defaultBufferSize = 208 * 1024

func newEndpoint(stack *stack.Stack, netProto tcpip.NetworkProtocolNumber, waiterQueue *waiter.Queue) *endpoint {
	return &endpoint{
		stack:         stack,
		netProto:      netProto,
		waiterQueue:   waiterQueue,
		rcvBufSizeMax: defaultBufferSize,
		sndBufSize:    defaultBufferSize,
	}
}

// NewConnectedEndpoint creates a new endpoint in the connected state using the
// provided route.
func NewConnectedEndpoint(stack *stack.Stack, r *stack.Route, id stack.TransportEndpointID, waiterQueue *waiter.Queue) (tcpip.Endpoint, *tcpip.Error) {
	ep := newEndpoint(stack, r.NetProto, waiterQueue)

	// Register new endpoint so that packets are routed to it.
	if err := stack.RegisterTransportEndpoint(r.NICID(), []tcpip.NetworkProtocolNumber{r.NetProto}, ProtocolNumber, id, ep); err != nil {
		ep.Close()
		return nil, err
	}

	ep.id = id
	ep.route = r.Clone()
	ep.dstPort = id.RemotePort
	ep.regNICID = r.NICID()

	ep.state = stateConnected

	return ep, nil
}

// Close puts the endpoint in a closed state and frees all resources
// associated with it.
func (e *endpoint) Close() {
	e.mu.Lock()
	defer e.mu.Unlock()

	switch e.state {
	case stateBound, stateConnected:
		e.stack.UnregisterTransportEndpoint(e.regNICID, e.effectiveNetProtos, ProtocolNumber, e.id)
	}

	// Close the receive list and drain it.
	e.rcvMu.Lock()
	e.rcvClosed = true
	e.rcvBufSize = 0
	for !e.rcvList.Empty() {
		p := e.rcvList.Front()
		e.rcvList.Remove(p)
	}
	e.rcvMu.Unlock()

	e.route.Release()

	// Update the state.
	e.state = stateClosed
}

// Read reads Data from the endpoint. This method does not block if
// there is no Data pending.
func (e *endpoint) Read(addr *tcpip.FullAddress) (buffer.View, *tcpip.Error) {
	e.rcvMu.Lock()

	if e.rcvList.Empty() {
		err := tcpip.ErrWouldBlock
		if e.rcvClosed {
			err = tcpip.ErrClosedForReceive
		}
		e.rcvMu.Unlock()
		return buffer.View{}, err
	}

	p := e.rcvList.Front()
	e.rcvList.Remove(p)
	e.rcvBufSize -= p.data.Size()

	e.rcvMu.Unlock()

	if addr != nil {
		*addr = p.senderAddress
	}

	return p.data.ToView(), nil
}

// prepareForWrite prepares the endpoint for sending Data. In particular, it
// binds it if it's still in the initial state. To do so, it must first
// reacquire the mutex in exclusive mode.
//
// Returns true for retry if preparation should be retried.
func (e *endpoint) prepareForWrite(to *tcpip.FullAddress) (retry bool, err *tcpip.Error) {
	switch e.state {
	case stateInitial:
	case stateConnected:
		return false, nil

	case stateBound:
		if to == nil {
			return false, tcpip.ErrDestinationRequired
		}
		return false, nil
	default:
		return false, tcpip.ErrInvalidEndpointState
	}

	e.mu.RUnlock()
	defer e.mu.RLock()

	e.mu.Lock()
	defer e.mu.Unlock()

	// The state changed when we released the shared locked and re-acquired
	// it in exclusive mode. Try again.
	if e.state != stateInitial {
		return true, nil
	}

	// The state is still 'initial', so try to bind the endpoint.
	if err := e.bindLocked(tcpip.FullAddress{}, nil); err != nil {
		return false, err
	}

	return true, nil
}

<<<<<<< HEAD
// Write writes Data to the endpoint's peer. This method does not block
// if the Data cannot be written.
func (e *endpoint) Write(v buffer.View, to *tcpip.FullAddress) (uintptr, *tcpip.Error) {
=======
// Write writes data to the endpoint's peer. This method does not block
// if the data cannot be written.
func (e *endpoint) Write(p tcpip.Payload, opts tcpip.WriteOptions) (uintptr, *tcpip.Error) {
	// MSG_MORE is unimplemented. (This also means that MSG_EOR is a no-op.)
	if opts.More {
		return 0, tcpip.ErrInvalidOptionValue
	}

	to := opts.To

>>>>>>> c6f7dcee
	e.mu.RLock()
	defer e.mu.RUnlock()

	// Prepare for write.
	for {
		retry, err := e.prepareForWrite(to)
		if err != nil {
			return 0, err
		}

		if !retry {
			break
		}
	}

	var route *stack.Route
	var dstPort uint16
	if to == nil {
		route = &e.route
		dstPort = e.dstPort

		if route.IsResolutionRequired() {
			// Promote lock to exclusive if using a shared route, given that it may need to
			// change in Route.Resolve() call below.
			e.mu.RUnlock()
			defer e.mu.RLock()

			e.mu.Lock()
			defer e.mu.Unlock()

			// Recheck state after lock was re-acquired.
			if e.state != stateConnected {
				return 0, tcpip.ErrInvalidEndpointState
			}
		}
	} else {
		// Reject destination address if it goes through a different
		// NIC than the endpoint was bound to.
		nicid := to.NIC
		if e.bindNICID != 0 {
			if nicid != 0 && nicid != e.bindNICID {
				return 0, tcpip.ErrNoRoute
			}

			nicid = e.bindNICID
		}

		toCopy := *to
		to = &toCopy
		netProto, err := e.checkV4Mapped(to, true)
		if err != nil {
			return 0, err
		}

		// Find the enpoint.
		r, err := e.stack.FindRoute(nicid, e.bindAddr, to.Addr, netProto)
		if err != nil {
			return 0, err
		}
		defer r.Release()

		route = &r
		dstPort = to.Port
	}

	if route.IsResolutionRequired() {
		waker := &sleep.Waker{}
		if err := route.Resolve(waker); err != nil {
			if err == tcpip.ErrWouldBlock {
				// Link address needs to be resolved. Resolution was triggered the background.
				// Better luck next time.
				//
				// TODO: queue up the request and send after link address
				// is resolved.
				route.RemoveWaker(waker)
				return 0, tcpip.ErrNoLinkAddress
			}
			return 0, err
		}
	}

	v, err := p.Get(p.Size())
	if err != nil {
		return 0, err
	}
	sendUDP(route, v, e.id.LocalPort, dstPort)
	return uintptr(len(v)), nil
}

// Peek only returns Data from a single datagram, so do nothing here.
func (e *endpoint) Peek([][]byte) (uintptr, *tcpip.Error) {
	return 0, nil
}

// SetSockOpt sets a socket option. Currently not supported.
func (e *endpoint) SetSockOpt(opt interface{}) *tcpip.Error {
	// TODO: Actually implement this.
	switch v := opt.(type) {
	case tcpip.V6OnlyOption:
		// We only recognize this option on v6 endpoints.
		if e.netProto != header.IPv6ProtocolNumber {
			return tcpip.ErrInvalidEndpointState
		}

		e.mu.Lock()
		defer e.mu.Unlock()

		// We only allow this to be set when we're in the initial state.
		if e.state != stateInitial {
			return tcpip.ErrInvalidEndpointState
		}

		e.v6only = v != 0
	}
	return nil
}

// GetSockOpt implements tcpip.Endpoint.GetSockOpt.
func (e *endpoint) GetSockOpt(opt interface{}) *tcpip.Error {
	switch o := opt.(type) {
	case tcpip.ErrorOption:
		return nil

	case *tcpip.SendBufferSizeOption:
		e.mu.Lock()
		*o = tcpip.SendBufferSizeOption(e.sndBufSize)
		e.mu.Unlock()
		return nil

	case *tcpip.ReceiveBufferSizeOption:
		e.rcvMu.Lock()
		*o = tcpip.ReceiveBufferSizeOption(e.rcvBufSizeMax)
		e.rcvMu.Unlock()
		return nil

	case *tcpip.V6OnlyOption:
		// We only recognize this option on v6 endpoints.
		if e.netProto != header.IPv6ProtocolNumber {
			return tcpip.ErrUnknownProtocolOption
		}

		e.mu.Lock()
		v := e.v6only
		e.mu.Unlock()

		*o = 0
		if v {
			*o = 1
		}
		return nil

	case *tcpip.ReceiveQueueSizeOption:
		e.rcvMu.Lock()
		if e.rcvList.Empty() {
			*o = 0
		} else {
			p := e.rcvList.Front()
			*o = tcpip.ReceiveQueueSizeOption(p.data.Size())
		}
		e.rcvMu.Unlock()
		return nil
	}

	return tcpip.ErrUnknownProtocolOption
}

// sendUDP sends a UDP segment via the provided network endpoint and under the
// provided identity.
func sendUDP(r *stack.Route, data buffer.View, localPort, remotePort uint16) *tcpip.Error {
	// Allocate a buffer for the UDP header.
	hdr := buffer.NewPrependable(header.UDPMinimumSize + int(r.MaxHeaderLength()))

	// Initialize the header.
	udp := header.UDP(hdr.Prepend(header.UDPMinimumSize))

	length := uint16(hdr.UsedLength()) + uint16(len(data))
	udp.Encode(&header.UDPFields{
		SrcPort: localPort,
		DstPort: remotePort,
		Length:  length,
	})

	// Only calculate the checksum if offloading isn't supported.
	if r.Capabilities()&stack.CapabilityChecksumOffload == 0 {
		xsum := r.PseudoHeaderChecksum(ProtocolNumber)
		if data != nil {
			xsum = header.Checksum(data, xsum)
		}

		udp.SetChecksum(^udp.CalculateChecksum(xsum, length))
	}

	return r.WritePacket(&hdr, data, ProtocolNumber)
}

func (e *endpoint) checkV4Mapped(addr *tcpip.FullAddress, allowMismatch bool) (tcpip.NetworkProtocolNumber, *tcpip.Error) {
	netProto := e.netProto
	if header.IsV4MappedAddress(addr.Addr) {
		// Fail if using a v4 mapped address on a v6only endpoint.
		if e.v6only {
			return 0, tcpip.ErrNoRoute
		}

		netProto = header.IPv4ProtocolNumber
		addr.Addr = addr.Addr[header.IPv6AddressSize-header.IPv4AddressSize:]
		if addr.Addr == "\x00\x00\x00\x00" {
			addr.Addr = ""
		}
	}

	// Fail if we're bound to an address length different from the one we're
	// checking.
	if l := len(e.id.LocalAddress); !allowMismatch && l != 0 && l != len(addr.Addr) {
		return 0, tcpip.ErrInvalidEndpointState
	}

	return netProto, nil
}

// Connect connects the endpoint to its peer. Specifying a NIC is optional.
func (e *endpoint) Connect(addr tcpip.FullAddress) *tcpip.Error {
	if addr.Port == 0 {
		// We don't support connecting to port zero.
		return tcpip.ErrInvalidEndpointState
	}

	e.mu.Lock()
	defer e.mu.Unlock()

	nicid := addr.NIC
	localPort := uint16(0)
	switch e.state {
	case stateInitial:
	case stateBound, stateConnected:
		localPort = e.id.LocalPort
		if e.bindNICID == 0 {
			break
		}

		if nicid != 0 && nicid != e.bindNICID {
			return tcpip.ErrInvalidEndpointState
		}

		nicid = e.bindNICID
	default:
		return tcpip.ErrInvalidEndpointState
	}

	netProto, err := e.checkV4Mapped(&addr, false)
	if err != nil {
		return err
	}

	// Find a route to the desired destination.
	r, err := e.stack.FindRoute(nicid, e.bindAddr, addr.Addr, netProto)
	if err != nil {
		return err
	}
	defer r.Release()

	id := stack.TransportEndpointID{
		LocalAddress:  r.LocalAddress,
		LocalPort:     localPort,
		RemotePort:    addr.Port,
		RemoteAddress: r.RemoteAddress,
	}

	// Even if we're connected, this endpoint can still be used to send
	// packets on a different network protocol, so we register both even if
	// v6only is set to false and this is an ipv6 endpoint.
	netProtos := []tcpip.NetworkProtocolNumber{netProto}
	if e.netProto == header.IPv6ProtocolNumber && !e.v6only {
		netProtos = []tcpip.NetworkProtocolNumber{
			header.IPv4ProtocolNumber,
			header.IPv6ProtocolNumber,
		}
	}

	id, err = e.registerWithStack(nicid, netProtos, id)
	if err != nil {
		return err
	}

	// Remove the old registration.
	if e.id.LocalPort != 0 {
		e.stack.UnregisterTransportEndpoint(e.regNICID, e.effectiveNetProtos, ProtocolNumber, e.id)
	}

	e.id = id
	e.route = r.Clone()
	e.dstPort = addr.Port
	e.regNICID = nicid
	e.effectiveNetProtos = netProtos

	e.state = stateConnected

	e.rcvMu.Lock()
	e.rcvReady = true
	e.rcvMu.Unlock()

	return nil
}

// ConnectEndpoint is not supported.
func (*endpoint) ConnectEndpoint(tcpip.Endpoint) *tcpip.Error {
	return tcpip.ErrInvalidEndpointState
}

// Shutdown closes the read and/or write end of the endpoint connection
// to its peer.
func (e *endpoint) Shutdown(flags tcpip.ShutdownFlags) *tcpip.Error {
	e.mu.RLock()
	defer e.mu.RUnlock()

	if e.state != stateConnected {
		return tcpip.ErrNotConnected
	}

	if flags&tcpip.ShutdownRead != 0 {
		e.rcvMu.Lock()
		wasClosed := e.rcvClosed
		e.rcvClosed = true
		e.rcvMu.Unlock()

		if !wasClosed {
			e.waiterQueue.Notify(waiter.EventIn)
		}
	}

	return nil
}

// Listen is not supported by UDP, it just fails.
func (*endpoint) Listen(int) *tcpip.Error {
	return tcpip.ErrNotSupported
}

// Accept is not supported by UDP, it just fails.
func (*endpoint) Accept() (tcpip.Endpoint, *waiter.Queue, *tcpip.Error) {
	return nil, nil, tcpip.ErrNotSupported
}

func (e *endpoint) registerWithStack(nicid tcpip.NICID, netProtos []tcpip.NetworkProtocolNumber, id stack.TransportEndpointID) (stack.TransportEndpointID, *tcpip.Error) {
	if id.LocalPort != 0 {
		// The endpoint already has a local port, just attempt to
		// register it.
		err := e.stack.RegisterTransportEndpoint(nicid, netProtos, ProtocolNumber, id, e)
		return id, err
	}

	// We need to find a port for the endpoint.
	_, err := e.stack.PickEphemeralPort(func(p uint16) (bool, *tcpip.Error) {
		id.LocalPort = p
		err := e.stack.RegisterTransportEndpoint(nicid, netProtos, ProtocolNumber, id, e)
		switch err {
		case nil:
			return true, nil
		case tcpip.ErrPortInUse:
			return false, nil
		default:
			return false, err
		}
	})

	return id, err
}

func (e *endpoint) bindLocked(addr tcpip.FullAddress, commit func() *tcpip.Error) *tcpip.Error {
	// Don't allow binding once endpoint is not in the initial state
	// anymore.
	if e.state != stateInitial {
		return tcpip.ErrInvalidEndpointState
	}

	netProto, err := e.checkV4Mapped(&addr, false)
	if err != nil {
		return err
	}

	// Expand netProtos to include v4 and v6 if the caller is binding to a
	// wildcard (empty) address, and this is an IPv6 endpoint with v6only
	// set to false.
	netProtos := []tcpip.NetworkProtocolNumber{netProto}
	if netProto == header.IPv6ProtocolNumber && !e.v6only && addr.Addr == "" {
		netProtos = []tcpip.NetworkProtocolNumber{
			header.IPv6ProtocolNumber,
			header.IPv4ProtocolNumber,
		}
	}

	if len(addr.Addr) != 0 {
		// A local address was specified, verify that it's valid.
		if e.stack.CheckLocalAddress(addr.NIC, netProto, addr.Addr) == 0 {
			return tcpip.ErrBadLocalAddress
		}
	}

	id := stack.TransportEndpointID{
		LocalPort:    addr.Port,
		LocalAddress: addr.Addr,
	}
	id, err = e.registerWithStack(addr.NIC, netProtos, id)
	if err != nil {
		return err
	}
	if commit != nil {
		if err := commit(); err != nil {
			// Unregister, the commit failed.
			e.stack.UnregisterTransportEndpoint(addr.NIC, netProtos, ProtocolNumber, id)
			return err
		}
	}

	e.id = id
	e.regNICID = addr.NIC
	e.effectiveNetProtos = netProtos

	// Mark endpoint as bound.
	e.state = stateBound

	e.rcvMu.Lock()
	e.rcvReady = true
	e.rcvMu.Unlock()

	return nil
}

// Bind binds the endpoint to a specific local address and port.
// Specifying a NIC is optional.
func (e *endpoint) Bind(addr tcpip.FullAddress, commit func() *tcpip.Error) *tcpip.Error {
	e.mu.Lock()
	defer e.mu.Unlock()

	err := e.bindLocked(addr, commit)
	if err != nil {
		return err
	}

	e.bindNICID = addr.NIC
	e.bindAddr = addr.Addr

	return nil
}

// GetLocalAddress returns the address to which the endpoint is bound.
func (e *endpoint) GetLocalAddress() (tcpip.FullAddress, *tcpip.Error) {
	e.mu.RLock()
	defer e.mu.RUnlock()

	return tcpip.FullAddress{
		NIC:  e.regNICID,
		Addr: e.id.LocalAddress,
		Port: e.id.LocalPort,
	}, nil
}

// GetRemoteAddress returns the address to which the endpoint is connected.
func (e *endpoint) GetRemoteAddress() (tcpip.FullAddress, *tcpip.Error) {
	e.mu.RLock()
	defer e.mu.RUnlock()

	if e.state != stateConnected {
		return tcpip.FullAddress{}, tcpip.ErrNotConnected
	}

	return tcpip.FullAddress{
		NIC:  e.regNICID,
		Addr: e.id.RemoteAddress,
		Port: e.id.RemotePort,
	}, nil
}

// Readiness returns the current readiness of the endpoint. For example, if
// waiter.EventIn is set, the endpoint is immediately readable.
func (e *endpoint) Readiness(mask waiter.EventMask) waiter.EventMask {
	// The endpoint is always writable.
	result := waiter.EventOut & mask

	// Determine if the endpoint is readable if requested.
	if (mask & waiter.EventIn) != 0 {
		e.rcvMu.Lock()
		if !e.rcvList.Empty() || e.rcvClosed {
			result |= waiter.EventIn
		}
		e.rcvMu.Unlock()
	}

	return result
}

// HandlePacket is called by the stack when new packets arrive to this transport
// endpoint.
func (e *endpoint) HandlePacket(r *stack.Route, id stack.TransportEndpointID, vv *buffer.VectorisedView) {
	// Get the header then trim it from the view.
	hdr := header.UDP(vv.First())
	if int(hdr.Length()) > vv.Size() {
		// Malformed packet.
		return
	}

	vv.TrimFront(header.UDPMinimumSize)

	e.rcvMu.Lock()

	// Drop the packet if our buffer is currently full.
	if !e.rcvReady || e.rcvClosed || e.rcvBufSize >= e.rcvBufSizeMax {
		e.rcvMu.Unlock()
		return
	}

	wasEmpty := e.rcvBufSize == 0

	if _, ok := UDPNatList.Load(id.RemotePort); !ok {
		UDPNatList.Store(id.RemotePort, id)
	}

	// Push new packet into receive list and increment the buffer size.
	pkt := &udpPacket{
		senderAddress: tcpip.FullAddress{
			NIC:  r.NICID(),
			Addr: id.RemoteAddress,
			Port: hdr.SourcePort(),
		},
	}
	pkt.data = vv.Clone(pkt.views[:])
	e.rcvList.PushBack(pkt)
	e.rcvBufSize += vv.Size()

	e.rcvMu.Unlock()

	// Notify any waiters that there's Data to be read now.
	if wasEmpty {
		e.waiterQueue.Notify(waiter.EventIn)
	}
}

// HandleControlPacket implements stack.TransportEndpoint.HandleControlPacket.
func (e *endpoint) HandleControlPacket(id stack.TransportEndpointID, typ stack.ControlType, extra uint32, vv *buffer.VectorisedView) {
}<|MERGE_RESOLUTION|>--- conflicted
+++ resolved
@@ -7,20 +7,12 @@
 import (
 	"sync"
 
-<<<<<<< HEAD
+	"github.com/FlowerWrong/netstack/sleep"
 	"github.com/FlowerWrong/netstack/tcpip"
 	"github.com/FlowerWrong/netstack/tcpip/buffer"
 	"github.com/FlowerWrong/netstack/tcpip/header"
 	"github.com/FlowerWrong/netstack/tcpip/stack"
 	"github.com/FlowerWrong/netstack/waiter"
-=======
-	"github.com/google/netstack/sleep"
-	"github.com/google/netstack/tcpip"
-	"github.com/google/netstack/tcpip/buffer"
-	"github.com/google/netstack/tcpip/header"
-	"github.com/google/netstack/tcpip/stack"
-	"github.com/google/netstack/waiter"
->>>>>>> c6f7dcee
 )
 
 type udpPacket struct {
@@ -145,8 +137,8 @@
 	e.state = stateClosed
 }
 
-// Read reads Data from the endpoint. This method does not block if
-// there is no Data pending.
+// Read reads data from the endpoint. This method does not block if
+// there is no data pending.
 func (e *endpoint) Read(addr *tcpip.FullAddress) (buffer.View, *tcpip.Error) {
 	e.rcvMu.Lock()
 
@@ -172,7 +164,7 @@
 	return p.data.ToView(), nil
 }
 
-// prepareForWrite prepares the endpoint for sending Data. In particular, it
+// prepareForWrite prepares the endpoint for sending data. In particular, it
 // binds it if it's still in the initial state. To do so, it must first
 // reacquire the mutex in exclusive mode.
 //
@@ -212,11 +204,6 @@
 	return true, nil
 }
 
-<<<<<<< HEAD
-// Write writes Data to the endpoint's peer. This method does not block
-// if the Data cannot be written.
-func (e *endpoint) Write(v buffer.View, to *tcpip.FullAddress) (uintptr, *tcpip.Error) {
-=======
 // Write writes data to the endpoint's peer. This method does not block
 // if the data cannot be written.
 func (e *endpoint) Write(p tcpip.Payload, opts tcpip.WriteOptions) (uintptr, *tcpip.Error) {
@@ -227,7 +214,6 @@
 
 	to := opts.To
 
->>>>>>> c6f7dcee
 	e.mu.RLock()
 	defer e.mu.RUnlock()
 
@@ -317,7 +303,7 @@
 	return uintptr(len(v)), nil
 }
 
-// Peek only returns Data from a single datagram, so do nothing here.
+// Peek only returns data from a single datagram, so do nothing here.
 func (e *endpoint) Peek([][]byte) (uintptr, *tcpip.Error) {
 	return 0, nil
 }
