--- conflicted
+++ resolved
@@ -99,15 +99,12 @@
 	effectiveNetProtos []tcpip.NetworkProtocolNumber
 }
 
-<<<<<<< HEAD
-
 // udp local <-> remote
 var UDPNatList sync.Map
+
 const defaultBufferSize = 208 * 1024
 
-=======
 // +stateify savable
->>>>>>> 8d12554d
 type multicastMembership struct {
 	nicID         tcpip.NICID
 	multicastAddr tcpip.Address
