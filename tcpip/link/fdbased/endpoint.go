// Copyright 2018 Google Inc.
//
// Licensed under the Apache License, Version 2.0 (the "License");
// you may not use this file except in compliance with the License.
// You may obtain a copy of the License at
//
//     http://www.apache.org/licenses/LICENSE-2.0
//
// Unless required by applicable law or agreed to in writing, software
// distributed under the License is distributed on an "AS IS" BASIS,
// WITHOUT WARRANTIES OR CONDITIONS OF ANY KIND, either express or implied.
// See the License for the specific language governing permissions and
// limitations under the License.

// Package fdbased provides the implemention of data-link layer endpoints
// backed by boundary-preserving file descriptors (e.g., TUN devices,
// seqpacket/datagram sockets).
//
// FD based endpoints can be used in the networking stack by calling New() to
// create a new endpoint, and then passing it as an argument to
// Stack.CreateNIC().
package fdbased

import (
	"log"
	"syscall"

	"github.com/FlowerWrong/netstack/tcpip"
	"github.com/FlowerWrong/netstack/tcpip/buffer"
	"github.com/FlowerWrong/netstack/tcpip/header"
	"github.com/FlowerWrong/netstack/tcpip/link/rawfile"
	"github.com/FlowerWrong/netstack/tcpip/stack"
	"github.com/FlowerWrong/water"
)

// BufConfig defines the shape of the vectorised view used to read packets from the NIC.
var BufConfig = []int{128, 256, 256, 512, 1024, 2048, 4096, 8192, 16384, 32768}

type endpoint struct {
	ifce *water.Interface
	// fd is the file descriptor used to send and receive packets.
	fd int

	// mtu (maximum transmission unit) is the maximum size of a packet.
	mtu uint32

	// hdrSize specifies the link-layer header size. If set to 0, no header
	// is added/removed; otherwise an ethernet header is used.
	hdrSize int

	// addr is the address of the endpoint.
	addr tcpip.LinkAddress

	// caps holds the endpoint capabilities.
	caps stack.LinkEndpointCapabilities

	// closed is a function to be called when the FD's peer (if any) closes
	// its end of the communication pipe.
	closed func(*tcpip.Error)

	iovecs     []syscall.Iovec
	views      []buffer.View
	dispatcher stack.NetworkDispatcher

	// handleLocal indicates whether packets destined to itself should be
	// handled by the netstack internally (true) or be forwarded to the FD
	// endpoint (false).
	handleLocal bool
}

// Options specify the details about the fd-based endpoint to be created.
type Options struct {
	FD              int
	MTU             uint32
	EthernetHeader  bool
	ChecksumOffload bool
	ClosedFunc      func(*tcpip.Error)
	Address         tcpip.LinkAddress
	SaveRestore     bool
	DisconnectOk    bool
	HandleLocal     bool
}

// New creates a new fd-based endpoint.
//
// Makes fd non-blocking, but does not take ownership of fd, which must remain
// open for the lifetime of the returned endpoint.
func New(ifce *water.Interface, opts *Options) tcpip.LinkEndpointID {
	caps := stack.LinkEndpointCapabilities(0)
	if opts.ChecksumOffload {
		caps |= stack.CapabilityChecksumOffload
	}

	hdrSize := 0
	if opts.EthernetHeader {
		hdrSize = header.EthernetMinimumSize
		caps |= stack.CapabilityResolutionRequired
	}

	if opts.SaveRestore {
		caps |= stack.CapabilitySaveRestore
	}

	if opts.DisconnectOk {
		caps |= stack.CapabilityDisconnectOk
	}

	e := &endpoint{
		fd:          opts.FD,
		mtu:         opts.MTU,
		caps:        caps,
		closed:      opts.ClosedFunc,
		addr:        opts.Address,
		hdrSize:     hdrSize,
		views:       make([]buffer.View, len(BufConfig)),
		iovecs:      make([]syscall.Iovec, len(BufConfig)),
		handleLocal: opts.HandleLocal,
	}
	return stack.RegisterLinkEndpoint(e)
}

// Attach launches the goroutine that reads packets from the file descriptor and
// dispatches them via the provided dispatcher.
func (e *endpoint) Attach(dispatcher stack.NetworkDispatcher) {
	e.dispatcher = dispatcher
	// Link endpoints are not savable. When transportation endpoints are
	// saved, they stop sending outgoing packets and all incoming packets
	// are rejected.
	go e.dispatchLoop()
}

// IsAttached implements stack.LinkEndpoint.IsAttached.
func (e *endpoint) IsAttached() bool {
	return e.dispatcher != nil
}

// MTU implements stack.LinkEndpoint.MTU. It returns the value initialized
// during construction.
func (e *endpoint) MTU() uint32 {
	return e.mtu
}

// Capabilities implements stack.LinkEndpoint.Capabilities.
func (e *endpoint) Capabilities() stack.LinkEndpointCapabilities {
	return e.caps
}

// MaxHeaderLength returns the maximum size of the link-layer header.
func (e *endpoint) MaxHeaderLength() uint16 {
	return uint16(e.hdrSize)
}

// LinkAddress returns the link address of this endpoint.
func (e *endpoint) LinkAddress() tcpip.LinkAddress {
	return e.addr
}

// WritePacket writes outbound packets to the file descriptor. If it is not
// currently writable, the packet is dropped.
func (e *endpoint) WritePacket(r *stack.Route, hdr buffer.Prependable, payload buffer.VectorisedView, protocol tcpip.NetworkProtocolNumber) *tcpip.Error {
	if e.handleLocal && r.LocalAddress != "" && r.LocalAddress == r.RemoteAddress {
		views := make([]buffer.View, 1, 1+len(payload.Views()))
		views[0] = hdr.View()
		views = append(views, payload.Views()...)
		vv := buffer.NewVectorisedView(len(views[0])+payload.Size(), views)
		e.dispatcher.DeliverNetworkPacket(e, r.RemoteLinkAddress, r.LocalLinkAddress, protocol, vv)
		return nil
	}
	if e.hdrSize > 0 {
		// Add ethernet header if needed.
		eth := header.Ethernet(hdr.Prepend(header.EthernetMinimumSize))
		ethHdr := &header.EthernetFields{
			DstAddr: r.RemoteLinkAddress,
			Type:    protocol,
		}

		// Preserve the src address if it's set in the route.
		if r.LocalLinkAddress != "" {
			ethHdr.SrcAddr = r.LocalLinkAddress
		} else {
			ethHdr.SrcAddr = e.addr
		}
		eth.Encode(ethHdr)
	}

<<<<<<< HEAD
	if len(payload) == 0 {
		_, err := e.ifce.Write(hdr.UsedBytes())
		if err != nil {
			log.Println(err)
			return &tcpip.Error{}
		}
		return nil
	}

	p := append(hdr.UsedBytes(), payload...)
	_, err := e.ifce.Write(p)
	if err != nil {
		log.Println(err)
		return &tcpip.Error{}
	}
	return nil
=======
	if payload.Size() == 0 {
		return rawfile.NonBlockingWrite(e.fd, hdr.View())
	}

	return rawfile.NonBlockingWrite2(e.fd, hdr.View(), payload.ToView())
>>>>>>> 754c001d
}

func (e *endpoint) capViews(n int, buffers []int) int {
	c := 0
	for i, s := range buffers {
		c += s
		if c >= n {
			e.views[i].CapLength(s - (c - n))
			return i + 1
		}
	}
	return len(buffers)
}

func (e *endpoint) allocateViews(bufConfig []int) {
	for i, v := range e.views {
		if v != nil {
			break
		}
		b := buffer.NewView(bufConfig[i])
		e.views[i] = b
	}
}

// dispatch reads one packet from the file descriptor and dispatches it.
func (e *endpoint) dispatch(d stack.NetworkDispatcher, largeV buffer.View) (bool, *tcpip.Error) {
	customBufConfig := []int{int(e.MTU())}
	e.allocateViews(customBufConfig)

	packet := make([]byte, e.MTU())
	n, err := rawfile.Read(e.ifce, packet)

	if err != nil {
		log.Println(err)
		return false, err
	}

	if n <= e.hdrSize {
		return false, nil
	}

	var (
		p                             tcpip.NetworkProtocolNumber
		remoteLinkAddr, localLinkAddr tcpip.LinkAddress
	)
	if e.hdrSize > 0 {
		eth := header.Ethernet(e.views[0])
		p = eth.Type()
		remoteLinkAddr = eth.SourceAddress()
		localLinkAddr = eth.DestinationAddress()
	} else {
		// We don't get any indication of what the packet is, so try to guess
		// if it's an IPv4 or IPv6 packet.
		switch header.IPVersion(packet) {
		case header.IPv4Version:
			p = header.IPv4ProtocolNumber
		case header.IPv6Version:
			p = header.IPv6ProtocolNumber
		default:
			return true, nil
		}
	}

<<<<<<< HEAD
	e.views[0] = buffer.NewViewFromBytes(packet)
	e.vv.SetViews(e.views[:])
	e.vv.SetSize(n)
	e.vv.TrimFront(e.hdrSize)
=======
	used := e.capViews(n, BufConfig)
	vv := buffer.NewVectorisedView(n, e.views[:used])
	vv.TrimFront(e.hdrSize)
>>>>>>> 754c001d

	e.dispatcher.DeliverNetworkPacket(e, remoteLinkAddr, localLinkAddr, p, vv)

	return true, nil
}

// dispatchLoop reads packets from the file descriptor in a loop and dispatches
// them to the network stack.
func (e *endpoint) dispatchLoop() *tcpip.Error {
	v := buffer.NewView(header.MaxIPPacketSize)
	for {
		cont, err := e.dispatch(v)
		if err != nil || !cont {
			if e.closed != nil {
				e.closed(err)
			}
			return err
		}
	}
}

// InjectableEndpoint is an injectable fd-based endpoint. The endpoint writes
// to the FD, but does not read from it. All reads come from injected packets.
type InjectableEndpoint struct {
	endpoint

	dispatcher stack.NetworkDispatcher
}

// Attach saves the stack network-layer dispatcher for use later when packets
// are injected.
func (e *InjectableEndpoint) Attach(dispatcher stack.NetworkDispatcher) {
	e.dispatcher = dispatcher
}

// Inject injects an inbound packet.
func (e *InjectableEndpoint) Inject(protocol tcpip.NetworkProtocolNumber, vv buffer.VectorisedView) {
	e.dispatcher.DeliverNetworkPacket(e, "" /* remoteLinkAddr */, "" /* localLinkAddr */, protocol, vv)
}

// NewInjectable creates a new fd-based InjectableEndpoint.
func NewInjectable(fd int, mtu uint32) (tcpip.LinkEndpointID, *InjectableEndpoint) {
	e := &InjectableEndpoint{endpoint: endpoint{
		fd:  fd,
		mtu: mtu,
	}}

	return stack.RegisterLinkEndpoint(e), e
}<|MERGE_RESOLUTION|>--- conflicted
+++ resolved
@@ -183,7 +183,6 @@
 		eth.Encode(ethHdr)
 	}
 
-<<<<<<< HEAD
 	if len(payload) == 0 {
 		_, err := e.ifce.Write(hdr.UsedBytes())
 		if err != nil {
@@ -200,13 +199,6 @@
 		return &tcpip.Error{}
 	}
 	return nil
-=======
-	if payload.Size() == 0 {
-		return rawfile.NonBlockingWrite(e.fd, hdr.View())
-	}
-
-	return rawfile.NonBlockingWrite2(e.fd, hdr.View(), payload.ToView())
->>>>>>> 754c001d
 }
 
 func (e *endpoint) capViews(n int, buffers []int) int {
@@ -270,16 +262,10 @@
 		}
 	}
 
-<<<<<<< HEAD
 	e.views[0] = buffer.NewViewFromBytes(packet)
 	e.vv.SetViews(e.views[:])
 	e.vv.SetSize(n)
 	e.vv.TrimFront(e.hdrSize)
-=======
-	used := e.capViews(n, BufConfig)
-	vv := buffer.NewVectorisedView(n, e.views[:used])
-	vv.TrimFront(e.hdrSize)
->>>>>>> 754c001d
 
 	e.dispatcher.DeliverNetworkPacket(e, remoteLinkAddr, localLinkAddr, p, vv)
 
