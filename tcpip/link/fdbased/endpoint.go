--- conflicted
+++ resolved
@@ -22,11 +22,8 @@
 package fdbased
 
 import (
-<<<<<<< HEAD
+	"fmt"
 	"runtime"
-=======
-	"fmt"
->>>>>>> 8d12554d
 	"syscall"
 
 	"github.com/FlowerWrong/netstack/tcpip"
@@ -165,7 +162,7 @@
 	e.msgHdrs = make([]rawfile.MMsgHdr, msgsPerRecv)
 	for i, _ := range e.msgHdrs {
 		e.msgHdrs[i].Msg.Iov = &e.iovecs[i][0]
-		e.msgHdrs[i].Msg.Iovlen = uint64(len(BufConfig))
+		e.msgHdrs[i].Msg.Iovlen = int32(len(BufConfig))
 	}
 	return stack.RegisterLinkEndpoint(e)
 }
@@ -315,11 +312,7 @@
 	} else {
 		// We don't get any indication of what the packet is, so try to guess
 		// if it's an IPv4 or IPv6 packet.
-<<<<<<< HEAD
-		switch header.IPVersion(e.views[0][4:]) {
-=======
-		switch header.IPVersion(e.views[0][0]) {
->>>>>>> 8d12554d
+		switch header.IPVersion(e.views[0][0][4:]) {
 		case header.IPv4Version:
 			p = header.IPv4ProtocolNumber
 		case header.IPv6Version:
