--- conflicted
+++ resolved
@@ -13,6 +13,7 @@
 
 import (
 	"log"
+
 	"github.com/FlowerWrong/netstack/tcpip"
 	"github.com/FlowerWrong/netstack/tcpip/buffer"
 	"github.com/FlowerWrong/netstack/tcpip/header"
@@ -46,16 +47,10 @@
 	// its end of the communication pipe.
 	closed func(*tcpip.Error)
 
-<<<<<<< HEAD
 	vv *buffer.VectorisedView
-	// iovecs []syscall.Iovec
-	views []buffer.View
-=======
-	vv       *buffer.VectorisedView
-	iovecs   []syscall.Iovec
+	// iovecs   []syscall.Iovec
 	views    []buffer.View
 	attached bool
->>>>>>> d4aaf7a4
 }
 
 // Options specify the details about the fd-based endpoint to be created.
